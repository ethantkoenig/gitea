--- conflicted
+++ resolved
@@ -374,18 +374,12 @@
 						Patch(reqRepoWriter(), bind(api.EditMilestoneOption{}), repo.EditMilestone).
 						Delete(reqRepoWriter(), repo.DeleteMilestone)
 				})
-<<<<<<< HEAD
-=======
 				m.Get("/stargazers", repo.ListStargazers)
 				m.Get("/subscribers", repo.ListSubscribers)
->>>>>>> bb5a6b7a
 				m.Group("/subscription", func() {
 					m.Get("", user.IsWatching)
 					m.Put("", user.Watch)
 					m.Delete("", user.Unwatch)
-<<<<<<< HEAD
-				}, context.ExtractOwnerAndRepo())
-=======
 				})
 				m.Group("/releases", func() {
 					m.Combo("").Get(repo.ListReleases).
@@ -394,7 +388,6 @@
 						Patch(bind(api.EditReleaseOption{}), repo.EditRelease).
 						Delete(repo.DeleteRelease)
 				})
->>>>>>> bb5a6b7a
 				m.Get("/editorconfig/:filename", context.RepoRef(), repo.GetEditorconfig)
 				m.Group("/pulls", func() {
 					m.Combo("").Get(bind(api.ListPullRequestsOptions{}), repo.ListPullRequests).Post(reqRepoWriter(), bind(api.CreatePullRequestOption{}), repo.CreatePullRequest)
