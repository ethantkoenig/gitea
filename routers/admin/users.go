// Copyright 2014 The Gogs Authors. All rights reserved.
// Use of this source code is governed by a MIT-style
// license that can be found in the LICENSE file.

package admin

import (
	"strings"

	"github.com/Unknwon/com"

	"code.gitea.io/gitea/models"
	"code.gitea.io/gitea/modules/auth"
	"code.gitea.io/gitea/modules/base"
	"code.gitea.io/gitea/modules/context"
	"code.gitea.io/gitea/modules/log"
	"code.gitea.io/gitea/modules/setting"
	"code.gitea.io/gitea/routers"
)

const (
	tplUsers    base.TplName = "admin/user/list"
	tplUserNew  base.TplName = "admin/user/new"
	tplUserEdit base.TplName = "admin/user/edit"
)

// Users show all the users
func Users(ctx *context.Context) {
	ctx.Data["Title"] = ctx.Tr("admin.users")
	ctx.Data["PageIsAdmin"] = true
	ctx.Data["PageIsAdminUsers"] = true

<<<<<<< HEAD
	routers.RenderUserSearch(ctx, &routers.UserSearchOptions{
		Type:          models.UserTypeIndividual,
		Counter:       models.CountUsers,
		Ranger:        models.Users,
		PageSize:      setting.UI.Admin.UserPagingNum,
		TplName:       tplUsers,
		SearchByEmail: true,
	})
=======
	routers.RenderUserSearch(ctx, &models.SearchUserOptions{
		Type:     models.UserTypeIndividual,
		PageSize: setting.UI.Admin.UserPagingNum,
	}, tplUsers)
>>>>>>> e22be08a
}

// NewUser render adding a new user page
func NewUser(ctx *context.Context) {
	ctx.Data["Title"] = ctx.Tr("admin.users.new_account")
	ctx.Data["PageIsAdmin"] = true
	ctx.Data["PageIsAdminUsers"] = true

	ctx.Data["login_type"] = "0-0"

	sources, err := models.LoginSources()
	if err != nil {
		ctx.Handle(500, "LoginSources", err)
		return
	}
	ctx.Data["Sources"] = sources

	ctx.Data["CanSendEmail"] = setting.MailService != nil
	ctx.HTML(200, tplUserNew)
}

// NewUserPost response for adding a new user
func NewUserPost(ctx *context.Context, form auth.AdminCreateUserForm) {
	ctx.Data["Title"] = ctx.Tr("admin.users.new_account")
	ctx.Data["PageIsAdmin"] = true
	ctx.Data["PageIsAdminUsers"] = true

	sources, err := models.LoginSources()
	if err != nil {
		ctx.Handle(500, "LoginSources", err)
		return
	}
	ctx.Data["Sources"] = sources

	ctx.Data["CanSendEmail"] = setting.MailService != nil

	if ctx.HasError() {
		ctx.HTML(200, tplUserNew)
		return
	}

	u := &models.User{
		Name:      form.UserName,
		Email:     form.Email,
		Passwd:    form.Password,
		IsActive:  true,
		LoginType: models.LoginPlain,
	}

	if len(form.LoginType) > 0 {
		fields := strings.Split(form.LoginType, "-")
		if len(fields) == 2 {
			u.LoginType = models.LoginType(com.StrTo(fields[0]).MustInt())
			u.LoginSource = com.StrTo(fields[1]).MustInt64()
			u.LoginName = form.LoginName
		}
	}

	if err := models.CreateUser(u); err != nil {
		switch {
		case models.IsErrUserAlreadyExist(err):
			ctx.Data["Err_UserName"] = true
			ctx.RenderWithErr(ctx.Tr("form.username_been_taken"), tplUserNew, &form)
		case models.IsErrEmailAlreadyUsed(err):
			ctx.Data["Err_Email"] = true
			ctx.RenderWithErr(ctx.Tr("form.email_been_used"), tplUserNew, &form)
		case models.IsErrNameReserved(err):
			ctx.Data["Err_UserName"] = true
			ctx.RenderWithErr(ctx.Tr("user.form.name_reserved", err.(models.ErrNameReserved).Name), tplUserNew, &form)
		case models.IsErrNamePatternNotAllowed(err):
			ctx.Data["Err_UserName"] = true
			ctx.RenderWithErr(ctx.Tr("user.form.name_pattern_not_allowed", err.(models.ErrNamePatternNotAllowed).Pattern), tplUserNew, &form)
		default:
			ctx.Handle(500, "CreateUser", err)
		}
		return
	}
	log.Trace("Account created by admin (%s): %s", ctx.User.Name, u.Name)

	// Send email notification.
	if form.SendNotify && setting.MailService != nil {
		models.SendRegisterNotifyMail(ctx.Context, u)
	}

	ctx.Flash.Success(ctx.Tr("admin.users.new_success", u.Name))
	ctx.Redirect(setting.AppSubURL + "/admin/users/" + com.ToStr(u.ID))
}

func prepareUserInfo(ctx *context.Context) *models.User {
	u, err := models.GetUserByID(ctx.ParamsInt64(":userid"))
	if err != nil {
		ctx.Handle(500, "GetUserByID", err)
		return nil
	}
	ctx.Data["User"] = u

	if u.LoginSource > 0 {
		ctx.Data["LoginSource"], err = models.GetLoginSourceByID(u.LoginSource)
		if err != nil {
			ctx.Handle(500, "GetLoginSourceByID", err)
			return nil
		}
	} else {
		ctx.Data["LoginSource"] = &models.LoginSource{}
	}

	sources, err := models.LoginSources()
	if err != nil {
		ctx.Handle(500, "LoginSources", err)
		return nil
	}
	ctx.Data["Sources"] = sources

	return u
}

// EditUser show editting user page
func EditUser(ctx *context.Context) {
	ctx.Data["Title"] = ctx.Tr("admin.users.edit_account")
	ctx.Data["PageIsAdmin"] = true
	ctx.Data["PageIsAdminUsers"] = true
	ctx.Data["DisableRegularOrgCreation"] = setting.Admin.DisableRegularOrgCreation

	prepareUserInfo(ctx)
	if ctx.Written() {
		return
	}

	ctx.HTML(200, tplUserEdit)
}

// EditUserPost response for editting user
func EditUserPost(ctx *context.Context, form auth.AdminEditUserForm) {
	ctx.Data["Title"] = ctx.Tr("admin.users.edit_account")
	ctx.Data["PageIsAdmin"] = true
	ctx.Data["PageIsAdminUsers"] = true

	u := prepareUserInfo(ctx)
	if ctx.Written() {
		return
	}

	if ctx.HasError() {
		ctx.HTML(200, tplUserEdit)
		return
	}

	fields := strings.Split(form.LoginType, "-")
	if len(fields) == 2 {
		loginType := models.LoginType(com.StrTo(fields[0]).MustInt())
		loginSource := com.StrTo(fields[1]).MustInt64()

		if u.LoginSource != loginSource {
			u.LoginSource = loginSource
			u.LoginType = loginType
		}
	}

	if len(form.Password) > 0 {
		u.Passwd = form.Password
		var err error
		if u.Salt, err = models.GetUserSalt(); err != nil {
			ctx.Handle(500, "UpdateUser", err)
			return
		}
		u.EncodePasswd()
	}

	u.LoginName = form.LoginName
	u.FullName = form.FullName
	u.Email = form.Email
	u.Website = form.Website
	u.Location = form.Location
	u.MaxRepoCreation = form.MaxRepoCreation
	u.IsActive = form.Active
	u.IsAdmin = form.Admin
	u.AllowGitHook = form.AllowGitHook
	u.AllowImportLocal = form.AllowImportLocal
	u.AllowCreateOrganization = form.AllowCreateOrganization
	u.ProhibitLogin = form.ProhibitLogin

	if err := models.UpdateUser(u); err != nil {
		if models.IsErrEmailAlreadyUsed(err) {
			ctx.Data["Err_Email"] = true
			ctx.RenderWithErr(ctx.Tr("form.email_been_used"), tplUserEdit, &form)
		} else {
			ctx.Handle(500, "UpdateUser", err)
		}
		return
	}
	log.Trace("Account profile updated by admin (%s): %s", ctx.User.Name, u.Name)

	ctx.Flash.Success(ctx.Tr("admin.users.update_profile_success"))
	ctx.Redirect(setting.AppSubURL + "/admin/users/" + ctx.Params(":userid"))
}

// DeleteUser response for deleting a user
func DeleteUser(ctx *context.Context) {
	u, err := models.GetUserByID(ctx.ParamsInt64(":userid"))
	if err != nil {
		ctx.Handle(500, "GetUserByID", err)
		return
	}

	if err = models.DeleteUser(u); err != nil {
		switch {
		case models.IsErrUserOwnRepos(err):
			ctx.Flash.Error(ctx.Tr("admin.users.still_own_repo"))
			ctx.JSON(200, map[string]interface{}{
				"redirect": setting.AppSubURL + "/admin/users/" + ctx.Params(":userid"),
			})
		case models.IsErrUserHasOrgs(err):
			ctx.Flash.Error(ctx.Tr("admin.users.still_has_org"))
			ctx.JSON(200, map[string]interface{}{
				"redirect": setting.AppSubURL + "/admin/users/" + ctx.Params(":userid"),
			})
		default:
			ctx.Handle(500, "DeleteUser", err)
		}
		return
	}
	log.Trace("Account deleted by admin (%s): %s", ctx.User.Name, u.Name)

	ctx.Flash.Success(ctx.Tr("admin.users.deletion_success"))
	ctx.JSON(200, map[string]interface{}{
		"redirect": setting.AppSubURL + "/admin/users",
	})
}<|MERGE_RESOLUTION|>--- conflicted
+++ resolved
@@ -30,21 +30,11 @@
 	ctx.Data["PageIsAdmin"] = true
 	ctx.Data["PageIsAdminUsers"] = true
 
-<<<<<<< HEAD
-	routers.RenderUserSearch(ctx, &routers.UserSearchOptions{
+	routers.RenderUserSearch(ctx, &models.SearchUserOptions{
 		Type:          models.UserTypeIndividual,
-		Counter:       models.CountUsers,
-		Ranger:        models.Users,
 		PageSize:      setting.UI.Admin.UserPagingNum,
-		TplName:       tplUsers,
 		SearchByEmail: true,
-	})
-=======
-	routers.RenderUserSearch(ctx, &models.SearchUserOptions{
-		Type:     models.UserTypeIndividual,
-		PageSize: setting.UI.Admin.UserPagingNum,
 	}, tplUsers)
->>>>>>> e22be08a
 }
 
 // NewUser render adding a new user page
