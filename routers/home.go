--- conflicted
+++ resolved
@@ -161,21 +161,12 @@
 
 // UserSearchOptions options when render search user page
 type UserSearchOptions struct {
-<<<<<<< HEAD
 	Type          models.UserType
 	Counter       func() int64
-	Ranger        func(int, int) ([]*models.User, error)
+	Ranger        func(*models.SearchUserOptions) ([]*models.User, error)
 	PageSize      int
-	OrderBy       string
 	TplName       base.TplName
 	SearchByEmail bool // search by email as well as username/fullname
-=======
-	Type     models.UserType
-	Counter  func() int64
-	Ranger   func(*models.SearchUserOptions) ([]*models.User, error)
-	PageSize int
-	TplName  base.TplName
->>>>>>> bb5a6b7a
 }
 
 // RenderUserSearch render user search page
@@ -223,20 +214,12 @@
 	} else {
 		if isKeywordValid(keyword) {
 			users, count, err = models.SearchUserByName(&models.SearchUserOptions{
-<<<<<<< HEAD
 				Keyword:       keyword,
 				Type:          opts.Type,
-				OrderBy:       opts.OrderBy,
+				OrderBy:       orderBy,
 				Page:          page,
 				PageSize:      opts.PageSize,
 				SearchByEmail: opts.SearchByEmail,
-=======
-				Keyword:  keyword,
-				Type:     opts.Type,
-				OrderBy:  orderBy,
-				Page:     page,
-				PageSize: opts.PageSize,
->>>>>>> bb5a6b7a
 			})
 			if err != nil {
 				ctx.Handle(500, "SearchUserByName", err)
