// Copyright 2014 The Gogs Authors. All rights reserved.
// Use of this source code is governed by a MIT-style
// license that can be found in the LICENSE file.

package routers

import (
	"bytes"
	"strings"

	"code.gitea.io/gitea/models"
	"code.gitea.io/gitea/modules/base"
	"code.gitea.io/gitea/modules/context"
	"code.gitea.io/gitea/modules/setting"
	"code.gitea.io/gitea/modules/util"
	"code.gitea.io/gitea/routers/user"

	"github.com/Unknwon/paginater"
)

const (
	// tplHome home page template
	tplHome base.TplName = "home"
	// tplExploreRepos explore repositories page template
	tplExploreRepos base.TplName = "explore/repos"
	// tplExploreUsers explore users page template
	tplExploreUsers base.TplName = "explore/users"
	// tplExploreOrganizations explore organizations page template
	tplExploreOrganizations base.TplName = "explore/organizations"
)

// Home render home page
func Home(ctx *context.Context) {
	if ctx.IsSigned {
		if !ctx.User.IsActive && setting.Service.RegisterEmailConfirm {
			ctx.Data["Title"] = ctx.Tr("auth.active_your_account")
			ctx.HTML(200, user.TplActivate)
		} else {
			user.Dashboard(ctx)
		}
		return
	}

	// Check auto-login.
	uname := ctx.GetCookie(setting.CookieUserName)
	if len(uname) != 0 {
		ctx.Redirect(setting.AppSubURL + "/user/login")
		return
	}

	ctx.Data["PageIsHome"] = true
	ctx.HTML(200, tplHome)
}

// RepoSearchOptions when calling search repositories
type RepoSearchOptions struct {
	OwnerID  int64
	Private  bool
	PageSize int
	TplName  base.TplName
}

var (
	nullByte = []byte{0x00}
)

func isKeywordValid(keyword string) bool {
	return !bytes.Contains([]byte(keyword), nullByte)
}

// RenderRepoSearch render repositories search page
func RenderRepoSearch(ctx *context.Context, opts *RepoSearchOptions) {
	page := ctx.QueryInt("page")
	if page <= 0 {
		page = 1
	}

	var (
		repos   []*models.Repository
		count   int64
		err     error
		orderBy models.SearchOrderBy
	)

	ctx.Data["SortType"] = ctx.Query("sort")
	switch ctx.Query("sort") {
	case "newest":
		orderBy = models.SearchOrderByNewest
	case "oldest":
		orderBy = models.SearchOrderByOldest
	case "recentupdate":
		orderBy = models.SearchOrderByRecentUpdated
	case "leastupdate":
		orderBy = models.SearchOrderByLeastUpdated
	case "reversealphabetically":
		orderBy = models.SearchOrderByAlphabeticallyReverse
	case "alphabetically":
		orderBy = models.SearchOrderByAlphabetically
	case "reversesize":
		orderBy = models.SearchOrderBySizeReverse
	case "size":
		orderBy = models.SearchOrderBySize
	default:
		ctx.Data["SortType"] = "recentupdate"
		orderBy = models.SearchOrderByRecentUpdated
	}

	keyword := strings.Trim(ctx.Query("q"), " ")

	repos, count, err = models.SearchRepositoryByName(&models.SearchRepoOptions{
		Page:      page,
		PageSize:  opts.PageSize,
		OrderBy:   orderBy,
		Private:   opts.Private,
		Keyword:   keyword,
		OwnerID:   opts.OwnerID,
		AllPublic: true,
	})
	if err != nil {
		ctx.Handle(500, "SearchRepositoryByName", err)
		return
	}
	ctx.Data["Keyword"] = keyword
	ctx.Data["Total"] = count
	ctx.Data["Page"] = paginater.New(int(count), opts.PageSize, page, 5)
	ctx.Data["Repos"] = repos

	ctx.HTML(200, opts.TplName)
}

// ExploreRepos render explore repositories page
func ExploreRepos(ctx *context.Context) {
	ctx.Data["Title"] = ctx.Tr("explore")
	ctx.Data["PageIsExplore"] = true
	ctx.Data["PageIsExploreRepositories"] = true

	var ownerID int64
	if ctx.User != nil && !ctx.User.IsAdmin {
		ownerID = ctx.User.ID
	}

	RenderRepoSearch(ctx, &RepoSearchOptions{
		PageSize: setting.UI.ExplorePagingNum,
		OwnerID:  ownerID,
		Private:  ctx.User != nil,
		TplName:  tplExploreRepos,
	})
}

<<<<<<< HEAD
// UserSearchOptions options when render search user page
type UserSearchOptions struct {
	Type          models.UserType
	Counter       func() int64
	Ranger        func(*models.SearchUserOptions) ([]*models.User, error)
	PageSize      int
	TplName       base.TplName
	SearchByEmail bool // search by email as well as username/fullname
}

=======
>>>>>>> e22be08a
// RenderUserSearch render user search page
func RenderUserSearch(ctx *context.Context, opts *models.SearchUserOptions, tplName base.TplName) {
	opts.Page = ctx.QueryInt("page")
	if opts.Page <= 1 {
		opts.Page = 1
	}

	var (
		users   []*models.User
		count   int64
		err     error
		orderBy string
	)

	ctx.Data["SortType"] = ctx.Query("sort")
	switch ctx.Query("sort") {
	case "newest":
		orderBy = "id DESC"
	case "oldest":
		orderBy = "id ASC"
	case "recentupdate":
		orderBy = "updated_unix DESC"
	case "leastupdate":
		orderBy = "updated_unix ASC"
	case "reversealphabetically":
		orderBy = "name DESC"
	case "alphabetically":
		orderBy = "name ASC"
	default:
		ctx.Data["SortType"] = "alphabetically"
		orderBy = "name ASC"
	}

	opts.Keyword = strings.Trim(ctx.Query("q"), " ")
	opts.OrderBy = orderBy
	if len(opts.Keyword) == 0 || isKeywordValid(opts.Keyword) {
		users, count, err = models.SearchUsers(opts)
		if err != nil {
			ctx.Handle(500, "SearchUsers", err)
			return
		}
<<<<<<< HEAD
		count = opts.Counter()
	} else {
		if isKeywordValid(keyword) {
			users, count, err = models.SearchUserByName(&models.SearchUserOptions{
				Keyword:       keyword,
				Type:          opts.Type,
				OrderBy:       orderBy,
				Page:          page,
				PageSize:      opts.PageSize,
				SearchByEmail: opts.SearchByEmail,
			})
			if err != nil {
				ctx.Handle(500, "SearchUserByName", err)
				return
			}
		}
=======
>>>>>>> e22be08a
	}
	ctx.Data["Keyword"] = opts.Keyword
	ctx.Data["Total"] = count
	ctx.Data["Page"] = paginater.New(int(count), opts.PageSize, opts.Page, 5)
	ctx.Data["Users"] = users
	ctx.Data["ShowUserEmail"] = setting.UI.ShowUserEmail

	ctx.HTML(200, tplName)
}

// ExploreUsers render explore users page
func ExploreUsers(ctx *context.Context) {
	ctx.Data["Title"] = ctx.Tr("explore")
	ctx.Data["PageIsExplore"] = true
	ctx.Data["PageIsExploreUsers"] = true

	RenderUserSearch(ctx, &models.SearchUserOptions{
		Type:     models.UserTypeIndividual,
		PageSize: setting.UI.ExplorePagingNum,
		IsActive: util.OptionalBoolTrue,
	}, tplExploreUsers)
}

// ExploreOrganizations render explore organizations page
func ExploreOrganizations(ctx *context.Context) {
	ctx.Data["Title"] = ctx.Tr("explore")
	ctx.Data["PageIsExplore"] = true
	ctx.Data["PageIsExploreOrganizations"] = true

	RenderUserSearch(ctx, &models.SearchUserOptions{
		Type:     models.UserTypeOrganization,
		PageSize: setting.UI.ExplorePagingNum,
	}, tplExploreOrganizations)
}

// NotFound render 404 page
func NotFound(ctx *context.Context) {
	ctx.Data["Title"] = "Page Not Found"
	ctx.Handle(404, "home.NotFound", nil)
}<|MERGE_RESOLUTION|>--- conflicted
+++ resolved
@@ -147,19 +147,6 @@
 	})
 }
 
-<<<<<<< HEAD
-// UserSearchOptions options when render search user page
-type UserSearchOptions struct {
-	Type          models.UserType
-	Counter       func() int64
-	Ranger        func(*models.SearchUserOptions) ([]*models.User, error)
-	PageSize      int
-	TplName       base.TplName
-	SearchByEmail bool // search by email as well as username/fullname
-}
-
-=======
->>>>>>> e22be08a
 // RenderUserSearch render user search page
 func RenderUserSearch(ctx *context.Context, opts *models.SearchUserOptions, tplName base.TplName) {
 	opts.Page = ctx.QueryInt("page")
@@ -201,25 +188,6 @@
 			ctx.Handle(500, "SearchUsers", err)
 			return
 		}
-<<<<<<< HEAD
-		count = opts.Counter()
-	} else {
-		if isKeywordValid(keyword) {
-			users, count, err = models.SearchUserByName(&models.SearchUserOptions{
-				Keyword:       keyword,
-				Type:          opts.Type,
-				OrderBy:       orderBy,
-				Page:          page,
-				PageSize:      opts.PageSize,
-				SearchByEmail: opts.SearchByEmail,
-			})
-			if err != nil {
-				ctx.Handle(500, "SearchUserByName", err)
-				return
-			}
-		}
-=======
->>>>>>> e22be08a
 	}
 	ctx.Data["Keyword"] = opts.Keyword
 	ctx.Data["Total"] = count
