--- conflicted
+++ resolved
@@ -10,6 +10,7 @@
 	gotemplate "html/template"
 	"io/ioutil"
 	"path"
+	"strconv"
 	"strings"
 
 	"code.gitea.io/git"
@@ -24,12 +25,8 @@
 	"code.gitea.io/gitea/modules/templates"
 	"encoding/base64"
 	"github.com/Unknwon/paginater"
-<<<<<<< HEAD
 	"code.gitea.io/gitea/modules/yaml"
 	"code.gitea.io/gitea/modules/hashtag"
-=======
-	"strconv"
->>>>>>> bb5a6b7a
 )
 
 const (
