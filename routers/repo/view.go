// Copyright 2014 The Gogs Authors. All rights reserved.
// Use of this source code is governed by a MIT-style
// license that can be found in the LICENSE file.

package repo

import (
	"bytes"
	"encoding/base64"
	"fmt"
	gotemplate "html/template"
	"io/ioutil"
	"path"
	"strconv"
	"strings"

	"code.gitea.io/git"
	"code.gitea.io/gitea/models"
	"code.gitea.io/gitea/modules/base"
	"code.gitea.io/gitea/modules/context"
	"code.gitea.io/gitea/modules/highlight"
	"code.gitea.io/gitea/modules/lfs"
	"code.gitea.io/gitea/modules/log"
	"code.gitea.io/gitea/modules/markup"
	"code.gitea.io/gitea/modules/setting"
	"code.gitea.io/gitea/modules/templates"
	"code.gitea.io/gitea/modules/yaml"
	"github.com/Unknwon/paginater"
)

const (
	tplRepoBARE base.TplName = "repo/bare"
	tplRepoHome base.TplName = "repo/home"
	tplWatchers base.TplName = "repo/watchers"
	tplForks    base.TplName = "repo/forks"
)

func renderDirectory(ctx *context.Context, treeLink string) {
	tree, err := ctx.Repo.Commit.SubTree(ctx.Repo.TreePath)
	if err != nil {
		ctx.NotFoundOrServerError("Repo.Commit.SubTree", git.IsErrNotExist, err)
		return
	}

	entries, err := tree.ListEntries()
	if err != nil {
		ctx.Handle(500, "ListEntries", err)
		return
	}
	entries.Sort()

	ctx.Data["Files"], err = entries.GetCommitsInfo(ctx.Repo.Commit, ctx.Repo.TreePath)
	if err != nil {
		ctx.Handle(500, "GetCommitsInfo", err)
		return
	}

	var readmeFile *git.Blob
	for _, entry := range entries {
		if entry.IsDir() || !markup.IsReadmeFile(entry.Name()) {
			continue
		}

		// TODO: collect all possible README files and show with priority.
		readmeFile = entry.Blob()
		break
	}

	if readmeFile != nil {
		ctx.Data["RawFileLink"] = ""
		ctx.Data["ReadmeInList"] = true
		ctx.Data["ReadmeExist"] = true

		dataRc, err := readmeFile.Data()
		if err != nil {
			ctx.Handle(500, "Data", err)
			return
		}

		buf := make([]byte, 1024)
		n, _ := dataRc.Read(buf)
		buf = buf[:n]

		isTextFile := base.IsTextFile(buf)
		ctx.Data["FileIsText"] = isTextFile
		ctx.Data["FileName"] = readmeFile.Name()
		// FIXME: what happens when README file is an image?
		if isTextFile {
			d, _ := ioutil.ReadAll(dataRc)
			buf = append(buf, d...)
			newbuf := markup.Render(readmeFile.Name(), buf, treeLink, ctx.Repo.Repository.ComposeMetas())
			if newbuf != nil {
				ctx.Data["IsMarkdown"] = true
			} else {
				// FIXME This is the only way to show non-markdown files
				// instead of a broken "View Raw" link
				ctx.Data["IsMarkdown"] = true
				newbuf = bytes.Replace(buf, []byte("\n"), []byte(`<br>`), -1)
			}
			ctx.Data["FileContent"] = string(newbuf)
		}
	}

	// Show latest commit info of repository in table header,
	// or of directory if not in root directory.
	latestCommit := ctx.Repo.Commit
	if len(ctx.Repo.TreePath) > 0 {
		latestCommit, err = ctx.Repo.Commit.GetCommitByPath(ctx.Repo.TreePath)
		if err != nil {
			ctx.Handle(500, "GetCommitByPath", err)
			return
		}
	}
	ctx.Data["LatestCommit"] = latestCommit
	ctx.Data["LatestCommitUser"] = models.ValidateCommitWithEmail(latestCommit)

	// Check permission to add or upload new file.
	if ctx.Repo.IsWriter() && ctx.Repo.IsViewBranch {
		ctx.Data["CanAddFile"] = true
		ctx.Data["CanUploadFile"] = setting.Repository.Upload.Enabled
	}
}

func renderFile(ctx *context.Context, entry *git.TreeEntry, treeLink, rawLink string) {
	ctx.Data["IsViewFile"] = true

	blob := entry.Blob()
	dataRc, err := blob.Data()
	if err != nil {
		ctx.Handle(500, "Data", err)
		return
	}

	ctx.Data["FileSize"] = blob.Size()
	ctx.Data["FileName"] = blob.Name()
	ctx.Data["HighlightClass"] = highlight.FileNameToHighlightClass(blob.Name())
	ctx.Data["RawFileLink"] = rawLink + "/" + ctx.Repo.TreePath

	buf := make([]byte, 1024)
	n, _ := dataRc.Read(buf)
	buf = buf[:n]

	isTextFile := base.IsTextFile(buf)
	ctx.Data["IsTextFile"] = isTextFile

	//Check for LFS meta file
	if isTextFile && setting.LFS.StartServer {
		headString := string(buf)
		if strings.HasPrefix(headString, models.LFSMetaFileIdentifier) {
			splitLines := strings.Split(headString, "\n")
			if len(splitLines) >= 3 {
				oid := strings.TrimPrefix(splitLines[1], models.LFSMetaFileOidPrefix)
				size, err := strconv.ParseInt(strings.TrimPrefix(splitLines[2], "size "), 10, 64)
				if len(oid) == 64 && err == nil {
					contentStore := &lfs.ContentStore{BasePath: setting.LFS.ContentPath}
					meta := &models.LFSMetaObject{Oid: oid}
					if contentStore.Exists(meta) {
						ctx.Data["IsTextFile"] = false
						isTextFile = false
						ctx.Data["IsLFSFile"] = true
						ctx.Data["FileSize"] = size
						filenameBase64 := base64.RawURLEncoding.EncodeToString([]byte(blob.Name()))
						ctx.Data["RawFileLink"] = fmt.Sprintf("%s%s/info/lfs/objects/%s/%s", setting.AppURL, ctx.Repo.Repository.FullName(), oid, filenameBase64)
					}
				}
			}
		}
	}

	// Assume file is not editable first.
	if !isTextFile {
		ctx.Data["EditFileTooltip"] = ctx.Tr("repo.editor.cannot_edit_non_text_files")
	}

	switch {
	case isTextFile:
		if blob.Size() >= setting.UI.MaxDisplayFileSize {
			ctx.Data["IsFileTooLarge"] = true
			break
		}

		d, _ := ioutil.ReadAll(dataRc)
		buf = append(buf, d...)

		tp := markup.Type(blob.Name())
		isSupportedMarkup := tp != ""
		// FIXME: currently set IsMarkdown for compitable
		ctx.Data["IsMarkdown"] = isSupportedMarkup

		readmeExist := isSupportedMarkup || markup.IsReadmeFile(blob.Name())
		ctx.Data["ReadmeExist"] = readmeExist
<<<<<<< HEAD
		isYaml := yaml.IsYamlFile(blob.Name())
		ctx.Data["IsYaml"] = isYaml
		switch {
		case readmeExist && isMarkdown:
			// TODO: don't need to render if it's a README but not Markdown file.
			yamlHtml := yaml.RenderMarkdownYaml(buf)
			markdownBody := markdown.Render(yaml.StripYamlFromText(buf), path.Dir(treeLink), ctx.Repo.Repository.ComposeMetas())
			ctx.Data["FileContent"] = string(append(yamlHtml, markdownBody...))
		case isYaml:
			rendered, err := yaml.RenderYaml(buf)
			if err == nil {
				ctx.Data["FileContent"] = string(rendered)
				break
			}
			ctx.Flash.ErrorMsg = fmt.Sprintf("Unable to parse YAML: %v", err)
			ctx.Data["Flash"] = ctx.Flash
			ctx.Data["IsYaml"] = false
			fallthrough
		default:
=======
		if readmeExist && isSupportedMarkup {
			ctx.Data["FileContent"] = string(markup.Render(blob.Name(), buf, path.Dir(treeLink), ctx.Repo.Repository.ComposeMetas()))
		} else {
>>>>>>> 431b26f6
			// Building code view blocks with line number on server side.
			var fileContent string
			if content, err := templates.ToUTF8WithErr(buf); err != nil {
				if err != nil {
					log.Error(4, "ToUTF8WithErr: %v", err)
				}
				fileContent = string(buf)
			} else {
				fileContent = content
			}

			var output bytes.Buffer
			lines := strings.Split(fileContent, "\n")
			for index, line := range lines {
				output.WriteString(fmt.Sprintf(`<li class="L%d" rel="L%d">%s</li>`, index+1, index+1, gotemplate.HTMLEscapeString(line)) + "\n")
			}
			ctx.Data["FileContent"] = gotemplate.HTML(output.String())

			output.Reset()
			for i := 0; i < len(lines); i++ {
				output.WriteString(fmt.Sprintf(`<span id="L%d">%d</span>`, i+1, i+1))
			}
			ctx.Data["LineNums"] = gotemplate.HTML(output.String())
		}

		if ctx.Repo.CanEnableEditor() {
			ctx.Data["CanEditFile"] = true
			ctx.Data["EditFileTooltip"] = ctx.Tr("repo.editor.edit_this_file")
		} else if !ctx.Repo.IsViewBranch {
			ctx.Data["EditFileTooltip"] = ctx.Tr("repo.editor.must_be_on_a_branch")
		} else if !ctx.Repo.IsWriter() {
			ctx.Data["EditFileTooltip"] = ctx.Tr("repo.editor.fork_before_edit")
		}

	case base.IsPDFFile(buf):
		ctx.Data["IsPDFFile"] = true
	case base.IsVideoFile(buf):
		ctx.Data["IsVideoFile"] = true
	case base.IsImageFile(buf):
		ctx.Data["IsImageFile"] = true
	}

	if ctx.Repo.CanEnableEditor() {
		ctx.Data["CanDeleteFile"] = true
		ctx.Data["DeleteFileTooltip"] = ctx.Tr("repo.editor.delete_this_file")
	} else if !ctx.Repo.IsViewBranch {
		ctx.Data["DeleteFileTooltip"] = ctx.Tr("repo.editor.must_be_on_a_branch")
	} else if !ctx.Repo.IsWriter() {
		ctx.Data["DeleteFileTooltip"] = ctx.Tr("repo.editor.must_have_write_access")
	}
}

// Home render repository home page
func Home(ctx *context.Context) {
	ctx.Data["PageIsViewCode"] = true

	if ctx.Repo.Repository.IsBare {
		ctx.HTML(200, tplRepoBARE)
		return
	}

	title := ctx.Repo.Repository.Owner.Name + "/" + ctx.Repo.Repository.Name
	if len(ctx.Repo.Repository.Description) > 0 {
		title += ": " + ctx.Repo.Repository.Description
	}
	ctx.Data["Title"] = title
	ctx.Data["RequireHighlightJS"] = true

	ctx.Data["RepoIsUBN"] = strings.HasSuffix(ctx.Repo.Repository.LowerName, "-ubn") || strings.Index(ctx.Repo.Repository.LowerName, "-ubn-") > 0

	branchLink := ctx.Repo.RepoLink + "/src/" + ctx.Repo.BranchName
	treeLink := branchLink
	rawLink := ctx.Repo.RepoLink + "/raw/" + ctx.Repo.BranchName

	if len(ctx.Repo.TreePath) > 0 {
		treeLink += "/" + ctx.Repo.TreePath
	}

	// Get current entry user currently looking at.
	entry, err := ctx.Repo.Commit.GetTreeEntryByPath(ctx.Repo.TreePath)
	if err != nil {
		ctx.NotFoundOrServerError("Repo.Commit.GetTreeEntryByPath", git.IsErrNotExist, err)
		return
	}

	if entry.IsDir() {
		renderDirectory(ctx, treeLink)
	} else {
		renderFile(ctx, entry, treeLink, rawLink)
	}
	if ctx.Written() {
		return
	}

	var treeNames []string
	paths := make([]string, 0, 5)
	if len(ctx.Repo.TreePath) > 0 {
		treeNames = strings.Split(ctx.Repo.TreePath, "/")
		for i := range treeNames {
			paths = append(paths, strings.Join(treeNames[:i+1], "/"))
		}

		ctx.Data["HasParentPath"] = true
		if len(paths)-2 >= 0 {
			ctx.Data["ParentPath"] = "/" + paths[len(paths)-2]
		}
	}

	ctx.Data["Paths"] = paths
	ctx.Data["TreeLink"] = treeLink
	ctx.Data["TreeNames"] = treeNames
	ctx.Data["BranchLink"] = branchLink
	ctx.HTML(200, tplRepoHome)
}

// RenderUserCards render a page show users according the input templaet
func RenderUserCards(ctx *context.Context, total int, getter func(page int) ([]*models.User, error), tpl base.TplName) {
	page := ctx.QueryInt("page")
	if page <= 0 {
		page = 1
	}
	pager := paginater.New(total, models.ItemsPerPage, page, 5)
	ctx.Data["Page"] = pager

	items, err := getter(pager.Current())
	if err != nil {
		ctx.Handle(500, "getter", err)
		return
	}
	ctx.Data["Cards"] = items

	ctx.HTML(200, tpl)
}

// Watchers render repository's watch users
func Watchers(ctx *context.Context) {
	ctx.Data["Title"] = ctx.Tr("repo.watchers")
	ctx.Data["CardsTitle"] = ctx.Tr("repo.watchers")
	ctx.Data["PageIsWatchers"] = true
	RenderUserCards(ctx, ctx.Repo.Repository.NumWatches, ctx.Repo.Repository.GetWatchers, tplWatchers)
}

// Stars render repository's starred users
func Stars(ctx *context.Context) {
	ctx.Data["Title"] = ctx.Tr("repo.stargazers")
	ctx.Data["CardsTitle"] = ctx.Tr("repo.stargazers")
	ctx.Data["PageIsStargazers"] = true
	RenderUserCards(ctx, ctx.Repo.Repository.NumStars, ctx.Repo.Repository.GetStargazers, tplWatchers)
}

// Forks render repository's forked users
func Forks(ctx *context.Context) {
	ctx.Data["Title"] = ctx.Tr("repos.forks")

	forks, err := ctx.Repo.Repository.GetForks()
	if err != nil {
		ctx.Handle(500, "GetForks", err)
		return
	}

	for _, fork := range forks {
		if err = fork.GetOwner(); err != nil {
			ctx.Handle(500, "GetOwner", err)
			return
		}
	}
	ctx.Data["Forks"] = forks

	ctx.HTML(200, tplForks)
}<|MERGE_RESOLUTION|>--- conflicted
+++ resolved
@@ -189,16 +189,13 @@
 
 		readmeExist := isSupportedMarkup || markup.IsReadmeFile(blob.Name())
 		ctx.Data["ReadmeExist"] = readmeExist
-<<<<<<< HEAD
 		isYaml := yaml.IsYamlFile(blob.Name())
 		ctx.Data["IsYaml"] = isYaml
-		switch {
-		case readmeExist && isMarkdown:
-			// TODO: don't need to render if it's a README but not Markdown file.
+		if readmeExist && isSupportedMarkup {
 			yamlHtml := yaml.RenderMarkdownYaml(buf)
-			markdownBody := markdown.Render(yaml.StripYamlFromText(buf), path.Dir(treeLink), ctx.Repo.Repository.ComposeMetas())
-			ctx.Data["FileContent"] = string(append(yamlHtml, markdownBody...))
-		case isYaml:
+                        markupBody := markup.Render(blob.Name(), yaml.StripYamlFromText(buf), path.Dir(treeLink), ctx.Repo.Repository.ComposeMetas())
+			ctx.Data["FileContent"] = string(append(yamlHtml, markupBody...)) 
+		} else if isYaml {
 			rendered, err := yaml.RenderYaml(buf)
 			if err == nil {
 				ctx.Data["FileContent"] = string(rendered)
@@ -206,14 +203,7 @@
 			}
 			ctx.Flash.ErrorMsg = fmt.Sprintf("Unable to parse YAML: %v", err)
 			ctx.Data["Flash"] = ctx.Flash
-			ctx.Data["IsYaml"] = false
-			fallthrough
-		default:
-=======
-		if readmeExist && isSupportedMarkup {
-			ctx.Data["FileContent"] = string(markup.Render(blob.Name(), buf, path.Dir(treeLink), ctx.Repo.Repository.ComposeMetas()))
 		} else {
->>>>>>> 431b26f6
 			// Building code view blocks with line number on server side.
 			var fileContent string
 			if content, err := templates.ToUTF8WithErr(buf); err != nil {
