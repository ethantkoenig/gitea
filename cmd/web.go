--- conflicted
+++ resolved
@@ -59,486 +59,8 @@
 
 	routers.GlobalInit()
 
-<<<<<<< HEAD
-	m := newMacaron()
-
-	reqSignIn := context.Toggle(&context.ToggleOptions{SignInRequired: true})
-	ignSignIn := context.Toggle(&context.ToggleOptions{SignInRequired: setting.Service.RequireSignInView})
-	ignSignInAndCsrf := context.Toggle(&context.ToggleOptions{DisableCSRF: true})
-	reqSignOut := context.Toggle(&context.ToggleOptions{SignOutRequired: true})
-
-	bindIgnErr := binding.BindIgnErr
-
-	m.Use(user.GetNotificationCount)
-
-	// FIXME: not all routes need go through same middlewares.
-	// Especially some AJAX requests, we can reduce middleware number to improve performance.
-	// Routers.
-	m.Get("/", ignSignIn, routers.Home)
-	m.Group("/explore", func() {
-		m.Get("", func(ctx *context.Context) {
-			ctx.Redirect(setting.AppSubURL + "/explore/repos")
-		})
-		m.Get("/repos", routers.ExploreRepos)
-		m.Get("/users", routers.ExploreUsers)
-		m.Get("/organizations", routers.ExploreOrganizations)
-	}, reqSignIn)
-	m.Combo("/install", routers.InstallInit).Get(routers.Install).
-		Post(bindIgnErr(auth.InstallForm{}), routers.InstallPost)
-	m.Get("/^:type(issues|pulls)$", reqSignIn, user.Issues)
-
-	// ***** START: User *****
-	m.Group("/user", func() {
-		m.Get("/login", user.SignIn)
-		m.Post("/login", bindIgnErr(auth.SignInForm{}), user.SignInPost)
-		m.Get("/sign_up", user.SignUp)
-		m.Post("/sign_up", bindIgnErr(auth.RegisterForm{}), user.SignUpPost)
-		m.Get("/reset_password", user.ResetPasswd)
-		m.Post("/reset_password", user.ResetPasswdPost)
-		m.Group("/oauth2", func() {
-			m.Get("/:provider", user.SignInOAuth)
-			m.Get("/:provider/callback", user.SignInOAuthCallback)
-		})
-		m.Get("/link_account", user.LinkAccount)
-		m.Post("/link_account_signin", bindIgnErr(auth.SignInForm{}), user.LinkAccountPostSignIn)
-		m.Post("/link_account_signup", bindIgnErr(auth.RegisterForm{}), user.LinkAccountPostRegister)
-		m.Group("/two_factor", func() {
-			m.Get("", user.TwoFactor)
-			m.Post("", bindIgnErr(auth.TwoFactorAuthForm{}), user.TwoFactorPost)
-			m.Get("/scratch", user.TwoFactorScratch)
-			m.Post("/scratch", bindIgnErr(auth.TwoFactorScratchAuthForm{}), user.TwoFactorScratchPost)
-		})
-	}, reqSignOut)
-
-	m.Group("/user/settings", func() {
-		m.Get("", user.Settings)
-		m.Post("", bindIgnErr(auth.UpdateProfileForm{}), user.SettingsPost)
-		m.Combo("/avatar").Get(user.SettingsAvatar).
-			Post(binding.MultipartForm(auth.AvatarForm{}), user.SettingsAvatarPost)
-		m.Post("/avatar/delete", user.SettingsDeleteAvatar)
-		m.Combo("/email").Get(user.SettingsEmails).
-			Post(bindIgnErr(auth.AddEmailForm{}), user.SettingsEmailPost)
-		m.Post("/email/delete", user.DeleteEmail)
-		m.Get("/password", user.SettingsPassword)
-		m.Post("/password", bindIgnErr(auth.ChangePasswordForm{}), user.SettingsPasswordPost)
-		m.Combo("/ssh").Get(user.SettingsSSHKeys).
-			Post(bindIgnErr(auth.AddSSHKeyForm{}), user.SettingsSSHKeysPost)
-		m.Post("/ssh/delete", user.DeleteSSHKey)
-		m.Combo("/applications").Get(user.SettingsApplications).
-			Post(bindIgnErr(auth.NewAccessTokenForm{}), user.SettingsApplicationsPost)
-		m.Post("/applications/delete", user.SettingsDeleteApplication)
-		m.Route("/delete", "GET,POST", user.SettingsDelete)
-		m.Combo("/account_link").Get(user.SettingsAccountLinks).Post(user.SettingsDeleteAccountLink)
-		m.Group("/two_factor", func() {
-			m.Get("", user.SettingsTwoFactor)
-			m.Post("/regenerate_scratch", user.SettingsTwoFactorRegenerateScratch)
-			m.Post("/disable", user.SettingsTwoFactorDisable)
-			m.Get("/enroll", user.SettingsTwoFactorEnroll)
-			m.Post("/enroll", bindIgnErr(auth.TwoFactorAuthForm{}), user.SettingsTwoFactorEnrollPost)
-		})
-	}, reqSignIn, func(ctx *context.Context) {
-		ctx.Data["PageIsUserSettings"] = true
-	})
-
-	m.Group("/user", func() {
-		// r.Get("/feeds", binding.Bind(auth.FeedsForm{}), user.Feeds)
-		m.Any("/activate", user.Activate)
-		m.Any("/activate_email", user.ActivateEmail)
-		m.Get("/email2user", user.Email2User)
-		m.Get("/forget_password", user.ForgotPasswd)
-		m.Post("/forget_password", user.ForgotPasswdPost)
-		m.Get("/logout", user.SignOut)
-	})
-	// ***** END: User *****
-
-	adminReq := context.Toggle(&context.ToggleOptions{SignInRequired: true, AdminRequired: true})
-
-	// ***** START: Admin *****
-	m.Group("/admin", func() {
-		m.Get("", adminReq, admin.Dashboard)
-		m.Get("/config", admin.Config)
-		m.Post("/config/test_mail", admin.SendTestMail)
-		m.Get("/monitor", admin.Monitor)
-
-		m.Group("/users", func() {
-			m.Get("", admin.Users)
-			m.Combo("/new").Get(admin.NewUser).Post(bindIgnErr(auth.AdminCreateUserForm{}), admin.NewUserPost)
-			m.Combo("/:userid").Get(admin.EditUser).Post(bindIgnErr(auth.AdminEditUserForm{}), admin.EditUserPost)
-			m.Post("/:userid/delete", admin.DeleteUser)
-		})
-
-		m.Group("/orgs", func() {
-			m.Get("", admin.Organizations)
-		})
-
-		m.Group("/repos", func() {
-			m.Get("", admin.Repos)
-			m.Post("/delete", admin.DeleteRepo)
-		})
-
-		m.Group("/auths", func() {
-			m.Get("", admin.Authentications)
-			m.Combo("/new").Get(admin.NewAuthSource).Post(bindIgnErr(auth.AuthenticationForm{}), admin.NewAuthSourcePost)
-			m.Combo("/:authid").Get(admin.EditAuthSource).
-				Post(bindIgnErr(auth.AuthenticationForm{}), admin.EditAuthSourcePost)
-			m.Post("/:authid/delete", admin.DeleteAuthSource)
-		})
-
-		m.Group("/notices", func() {
-			m.Get("", admin.Notices)
-			m.Post("/delete", admin.DeleteNotices)
-			m.Get("/empty", admin.EmptyNotices)
-		})
-	}, adminReq)
-	// ***** END: Admin *****
-
-	m.Group("", func() {
-		m.Group("/:username", func() {
-			m.Get("", user.Profile)
-			m.Get("/followers", user.Followers)
-			m.Get("/following", user.Following)
-		})
-
-		m.Get("/attachments/:uuid", func(ctx *context.Context) {
-			attach, err := models.GetAttachmentByUUID(ctx.Params(":uuid"))
-			if err != nil {
-				if models.IsErrAttachmentNotExist(err) {
-					ctx.Error(404)
-				} else {
-					ctx.Handle(500, "GetAttachmentByUUID", err)
-				}
-				return
-			}
-
-			fr, err := os.Open(attach.LocalPath())
-			if err != nil {
-				ctx.Handle(500, "Open", err)
-				return
-			}
-			defer fr.Close()
-
-			if err = repo.ServeData(ctx, attach.Name, fr); err != nil {
-				ctx.Handle(500, "ServeData", err)
-				return
-			}
-		})
-		m.Post("/attachments", repo.UploadAttachment)
-	}, ignSignIn)
-
-	m.Group("/:username", func() {
-		m.Get("/action/:action", user.Action)
-	}, reqSignIn)
-
-	if macaron.Env == macaron.DEV {
-		m.Get("/template/*", dev.TemplatePreview)
-	}
-
-	reqRepoAdmin := context.RequireRepoAdmin()
-	reqRepoWriter := context.RequireRepoWriter()
-
-	// ***** START: Organization *****
-	m.Group("/org", func() {
-		m.Group("", func() {
-			m.Get("/create", org.Create)
-			m.Post("/create", bindIgnErr(auth.CreateOrgForm{}), org.CreatePost)
-		}, func(ctx *context.Context) {
-			if !ctx.User.CanCreateOrganization() {
-				ctx.NotFound()
-			}
-		})
-
-		m.Group("/:org", func() {
-			m.Get("/dashboard", user.Dashboard)
-			m.Get("/^:type(issues|pulls)$", user.Issues)
-			m.Get("/members", org.Members)
-			m.Get("/members/action/:action", org.MembersAction)
-
-			m.Get("/teams", org.Teams)
-		}, context.OrgAssignment(true))
-
-		m.Group("/:org", func() {
-			m.Get("/teams/:team", org.TeamMembers)
-			m.Get("/teams/:team/repositories", org.TeamRepositories)
-			m.Route("/teams/:team/action/:action", "GET,POST", org.TeamsAction)
-			m.Route("/teams/:team/action/repo/:action", "GET,POST", org.TeamsRepoAction)
-		}, context.OrgAssignment(true, false, true))
-
-		m.Group("/:org", func() {
-			m.Get("/teams/new", org.NewTeam)
-			m.Post("/teams/new", bindIgnErr(auth.CreateTeamForm{}), org.NewTeamPost)
-			m.Get("/teams/:team/edit", org.EditTeam)
-			m.Post("/teams/:team/edit", bindIgnErr(auth.CreateTeamForm{}), org.EditTeamPost)
-			m.Post("/teams/:team/delete", org.DeleteTeam)
-
-			m.Group("/settings", func() {
-				m.Combo("").Get(org.Settings).
-					Post(bindIgnErr(auth.UpdateOrgSettingForm{}), org.SettingsPost)
-				m.Post("/avatar", binding.MultipartForm(auth.AvatarForm{}), org.SettingsAvatar)
-				m.Post("/avatar/delete", org.SettingsDeleteAvatar)
-
-				m.Group("/hooks", func() {
-					m.Get("", org.Webhooks)
-					m.Post("/delete", org.DeleteWebhook)
-					m.Get("/:type/new", repo.WebhooksNew)
-					m.Post("/gogs/new", bindIgnErr(auth.NewWebhookForm{}), repo.WebHooksNewPost)
-					m.Post("/slack/new", bindIgnErr(auth.NewSlackHookForm{}), repo.SlackHooksNewPost)
-					m.Get("/:id", repo.WebHooksEdit)
-					m.Post("/gogs/:id", bindIgnErr(auth.NewWebhookForm{}), repo.WebHooksEditPost)
-					m.Post("/slack/:id", bindIgnErr(auth.NewSlackHookForm{}), repo.SlackHooksEditPost)
-				})
-
-				m.Route("/delete", "GET,POST", org.SettingsDelete)
-			})
-
-			m.Route("/invitations/new", "GET,POST", org.Invitation)
-		}, context.OrgAssignment(true, true))
-	}, reqSignIn)
-	// ***** END: Organization *****
-
-	// ***** START: Repository *****
-	m.Group("/repo", func() {
-		m.Get("/create", repo.Create)
-		m.Post("/create", bindIgnErr(auth.CreateRepoForm{}), repo.CreatePost)
-		m.Get("/migrate", repo.Migrate)
-		m.Post("/migrate", bindIgnErr(auth.MigrateRepoForm{}), repo.MigratePost)
-		m.Combo("/fork/:repoid").Get(repo.Fork).
-			Post(bindIgnErr(auth.CreateRepoForm{}), repo.ForkPost)
-	}, reqSignIn)
-
-	m.Group("/:username/:reponame", func() {
-		m.Group("/settings", func() {
-			m.Combo("").Get(repo.Settings).
-				Post(bindIgnErr(auth.RepoSettingForm{}), repo.SettingsPost)
-			m.Group("/collaboration", func() {
-				m.Combo("").Get(repo.Collaboration).Post(repo.CollaborationPost)
-				m.Post("/access_mode", repo.ChangeCollaborationAccessMode)
-				m.Post("/delete", repo.DeleteCollaboration)
-			})
-			m.Group("/branches", func() {
-				m.Combo("").Get(repo.ProtectedBranch).Post(repo.ProtectedBranchPost)
-				m.Post("/can_push", repo.ChangeProtectedBranch)
-				m.Post("/delete", repo.DeleteProtectedBranch)
-			})
-
-			m.Group("/hooks", func() {
-				m.Get("", repo.Webhooks)
-				m.Post("/delete", repo.DeleteWebhook)
-				m.Get("/:type/new", repo.WebhooksNew)
-				m.Post("/gogs/new", bindIgnErr(auth.NewWebhookForm{}), repo.WebHooksNewPost)
-				m.Post("/slack/new", bindIgnErr(auth.NewSlackHookForm{}), repo.SlackHooksNewPost)
-				m.Get("/:id", repo.WebHooksEdit)
-				m.Post("/:id/test", repo.TestWebhook)
-				m.Post("/gogs/:id", bindIgnErr(auth.NewWebhookForm{}), repo.WebHooksEditPost)
-				m.Post("/slack/:id", bindIgnErr(auth.NewSlackHookForm{}), repo.SlackHooksEditPost)
-
-				m.Group("/git", func() {
-					m.Get("", repo.GitHooks)
-					m.Combo("/:name").Get(repo.GitHooksEdit).
-						Post(repo.GitHooksEditPost)
-				}, context.GitHookService())
-			})
-
-			m.Group("/keys", func() {
-				m.Combo("").Get(repo.DeployKeys).
-					Post(bindIgnErr(auth.AddSSHKeyForm{}), repo.DeployKeysPost)
-				m.Post("/delete", repo.DeleteDeployKey)
-			})
-
-		}, func(ctx *context.Context) {
-			ctx.Data["PageIsSettings"] = true
-		}, context.UnitTypes())
-	}, reqSignIn, context.RepoAssignment(), reqRepoAdmin, context.RepoRef())
-
-	m.Get("/:username/:reponame/action/:action", reqSignIn, context.RepoAssignment(), repo.Action)
-	m.Group("/:username/:reponame", func() {
-		// FIXME: should use different URLs but mostly same logic for comments of issue and pull reuqest.
-		// So they can apply their own enable/disable logic on routers.
-		m.Group("/issues", func() {
-			m.Combo("/new", repo.MustEnableIssues).Get(context.RepoRef(), repo.NewIssue).
-				Post(bindIgnErr(auth.CreateIssueForm{}), repo.NewIssuePost)
-
-			m.Group("/:index", func() {
-				m.Post("/title", repo.UpdateIssueTitle)
-				m.Post("/content", repo.UpdateIssueContent)
-				m.Combo("/comments").Post(bindIgnErr(auth.CreateCommentForm{}), repo.NewComment)
-			})
-
-			m.Post("/labels", repo.UpdateIssueLabel, reqRepoWriter)
-			m.Post("/milestone", repo.UpdateIssueMilestone, reqRepoWriter)
-			m.Post("/assignee", repo.UpdateIssueAssignee, reqRepoWriter)
-			m.Post("/status", repo.UpdateIssueStatus, reqRepoWriter)
-		})
-		m.Group("/comments/:id", func() {
-			m.Post("", repo.UpdateCommentContent)
-			m.Post("/delete", repo.DeleteComment)
-		})
-		m.Group("/labels", func() {
-			m.Post("/new", bindIgnErr(auth.CreateLabelForm{}), repo.NewLabel)
-			m.Post("/edit", bindIgnErr(auth.CreateLabelForm{}), repo.UpdateLabel)
-			m.Post("/delete", repo.DeleteLabel)
-			m.Post("/initialize", bindIgnErr(auth.InitializeLabelsForm{}), repo.InitializeLabels)
-		}, reqRepoWriter, context.RepoRef())
-		m.Group("/milestones", func() {
-			m.Combo("/new").Get(repo.NewMilestone).
-				Post(bindIgnErr(auth.CreateMilestoneForm{}), repo.NewMilestonePost)
-			m.Get("/:id/edit", repo.EditMilestone)
-			m.Post("/:id/edit", bindIgnErr(auth.CreateMilestoneForm{}), repo.EditMilestonePost)
-			m.Get("/:id/:action", repo.ChangeMilestonStatus)
-			m.Post("/delete", repo.DeleteMilestone)
-		}, reqRepoWriter, context.RepoRef())
-		m.Group("/releases", func() {
-			m.Get("/new", repo.NewRelease)
-			m.Post("/new", bindIgnErr(auth.NewReleaseForm{}), repo.NewReleasePost)
-			m.Post("/delete", repo.DeleteRelease)
-		}, reqRepoWriter, context.RepoRef())
-		m.Group("/releases", func() {
-			m.Get("/edit/*", repo.EditRelease)
-			m.Post("/edit/*", bindIgnErr(auth.EditReleaseForm{}), repo.EditReleasePost)
-		}, reqRepoWriter, func(ctx *context.Context) {
-			var err error
-			ctx.Repo.Commit, err = ctx.Repo.GitRepo.GetBranchCommit(ctx.Repo.Repository.DefaultBranch)
-			if err != nil {
-				ctx.Handle(500, "GetBranchCommit", err)
-				return
-			}
-			ctx.Repo.CommitsCount, err = ctx.Repo.Commit.CommitsCount()
-			if err != nil {
-				ctx.Handle(500, "CommitsCount", err)
-				return
-			}
-			ctx.Data["CommitsCount"] = ctx.Repo.CommitsCount
-		})
-
-		m.Combo("/compare/*", repo.MustAllowPulls, repo.SetEditorconfigIfExists).
-			Get(repo.CompareAndPullRequest).
-			Post(bindIgnErr(auth.CreateIssueForm{}), repo.CompareAndPullRequestPost)
-
-		m.Group("", func() {
-			m.Combo("/_edit/*").Get(repo.EditFile).
-				Post(bindIgnErr(auth.EditRepoFileForm{}), repo.EditFilePost)
-			m.Combo("/_new/*").Get(repo.NewFile).
-				Post(bindIgnErr(auth.EditRepoFileForm{}), repo.NewFilePost)
-			m.Post("/_preview/*", bindIgnErr(auth.EditPreviewDiffForm{}), repo.DiffPreviewPost)
-			m.Combo("/_delete/*").Get(repo.DeleteFile).
-				Post(bindIgnErr(auth.DeleteRepoFileForm{}), repo.DeleteFilePost)
-
-			m.Group("", func() {
-				m.Combo("/_upload/*").Get(repo.UploadFile).
-					Post(bindIgnErr(auth.UploadRepoFileForm{}), repo.UploadFilePost)
-				m.Post("/upload-file", repo.UploadFileToServer)
-				m.Post("/upload-remove", bindIgnErr(auth.RemoveUploadFileForm{}), repo.RemoveUploadFileFromServer)
-			}, func(ctx *context.Context) {
-				if !setting.Repository.Upload.Enabled {
-					ctx.Handle(404, "", nil)
-					return
-				}
-			})
-		}, reqRepoWriter, context.RepoRef(), func(ctx *context.Context) {
-			if !ctx.Repo.Repository.CanEnableEditor() || ctx.Repo.IsViewCommit {
-				ctx.Handle(404, "", nil)
-				return
-			}
-		})
-	}, reqSignIn, context.RepoAssignment(), repo.MustBeNotBare, context.UnitTypes())
-
-	m.Group("/:username/:reponame", func() {
-		m.Group("", func() {
-			m.Get("/releases", repo.Releases)
-			m.Get("/^:type(issues|pulls)$", repo.RetrieveLabels, repo.Issues)
-			m.Get("/^:type(issues|pulls)$/:index", repo.ViewIssue)
-			m.Get("/labels/", repo.RetrieveLabels, repo.Labels)
-			m.Get("/milestones", repo.Milestones)
-		}, context.RepoRef())
-
-		// m.Get("/branches", repo.Branches)
-		m.Post("/branches/:name/delete", reqSignIn, reqRepoWriter, repo.DeleteBranchPost)
-
-		m.Group("/wiki", func() {
-			m.Get("/?:page", repo.Wiki)
-			m.Get("/_pages", repo.WikiPages)
-
-			m.Group("", func() {
-				m.Combo("/_new").Get(repo.NewWiki).
-					Post(bindIgnErr(auth.NewWikiForm{}), repo.NewWikiPost)
-				m.Combo("/:page/_edit").Get(repo.EditWiki).
-					Post(bindIgnErr(auth.NewWikiForm{}), repo.EditWikiPost)
-				m.Post("/:page/delete", repo.DeleteWikiPagePost)
-			}, reqSignIn, reqRepoWriter)
-		}, repo.MustEnableWiki, context.RepoRef())
-
-		m.Group("/wiki", func() {
-			m.Get("/raw/*", repo.WikiRaw)
-			m.Get("/*", repo.WikiRaw)
-		}, repo.MustEnableWiki)
-
-		m.Get("/archive/*", repo.Download)
-
-		m.Group("/pulls/:index", func() {
-			m.Get("/commits", context.RepoRef(), repo.ViewPullCommits)
-			m.Get("/files", context.RepoRef(), repo.SetEditorconfigIfExists, repo.SetDiffViewStyle, repo.ViewPullFiles)
-			m.Post("/merge", reqRepoWriter, repo.MergePullRequest)
-		}, repo.MustAllowPulls)
-
-		m.Group("", func() {
-			m.Get("/src/*", repo.SetEditorconfigIfExists, repo.Home)
-			m.Get("/raw/*", repo.SingleDownload)
-			m.Get("/commits/*", repo.RefCommits)
-			m.Get("/graph", repo.Graph)
-			m.Get("/commit/:sha([a-f0-9]{7,40})$", repo.SetEditorconfigIfExists, repo.SetDiffViewStyle, repo.Diff)
-			m.Get("/forks", repo.Forks)
-		}, context.RepoRef())
-		m.Get("/commit/:sha([a-f0-9]{7,40})\\.:ext(patch|diff)", repo.RawDiff)
-
-		m.Get("/compare/:before([a-z0-9]{40})\\.\\.\\.:after([a-z0-9]{40})", repo.SetEditorconfigIfExists, repo.SetDiffViewStyle, repo.CompareDiff)
-	}, ignSignIn, context.RepoAssignment(), repo.MustBeNotBare, context.UnitTypes())
-	m.Group("/:username/:reponame", func() {
-		m.Get("/stars", repo.Stars)
-		m.Get("/watchers", repo.Watchers)
-	}, ignSignIn, context.RepoAssignment(), context.RepoRef(), context.UnitTypes())
-
-	m.Group("/:username", func() {
-		m.Group("/:reponame", func() {
-			m.Get("", repo.SetEditorconfigIfExists, repo.Home)
-			m.Get("\\.git$", repo.SetEditorconfigIfExists, repo.Home)
-		}, ignSignIn, context.RepoAssignment(true), context.RepoRef(), context.UnitTypes())
-
-		m.Group("/:reponame", func() {
-			m.Group("/info/lfs", func() {
-				m.Post("/objects/batch", lfs.BatchHandler)
-				m.Get("/objects/:oid/:filename", lfs.ObjectOidHandler)
-				m.Any("/objects/:oid", lfs.ObjectOidHandler)
-				m.Post("/objects", lfs.PostHandler)
-			}, ignSignInAndCsrf)
-			m.Any("/*", ignSignInAndCsrf, repo.HTTP)
-			m.Head("/tasks/trigger", repo.TriggerTask)
-		})
-	})
-	// ***** END: Repository *****
-
-	m.Group("/notifications", func() {
-		m.Get("", user.Notifications)
-		m.Post("/status", user.NotificationStatusPost)
-	}, reqSignIn)
-
-	m.Group("/api", func() {
-		apiv1.RegisterRoutes(m)
-	}, ignSignIn)
-
-	// robots.txt
-	m.Get("/robots.txt", func(ctx *context.Context) {
-		if setting.HasRobotsTxt {
-			ctx.ServeFileContent(path.Join(setting.CustomPath, "robots.txt"))
-		} else {
-			ctx.Error(404)
-		}
-	})
-
-	// Not found handler.
-	m.NotFound(routers.NotFound)
-=======
 	m := routes.NewMacaron()
 	routes.RegisterRoutes(m)
->>>>>>> 431b26f6
 
 	// Flag for port number in case first time run conflict.
 	if ctx.IsSet("port") {
