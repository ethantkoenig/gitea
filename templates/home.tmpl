{{template "base/head" .}}
<div class="home">
	<div class="ui stackable middle very relaxed page grid">
		<div class="sixteen wide center aligned centered column">
			<div class="hero">
				<h1 class="ui icon title">
					Welcome to 
				</h1>
			</div>
			<div>
				<img class="logo" src="{{AppSubUrl}}/img/dcs.png" />
			</div>
		</div>
	</div>
	{{if eq .Lang "de-DE"}}
<<<<<<< HEAD
	{{else if eq .Lang "zh-CN"}}
	{{else if eq .Lang "fr-FR"}}
	{{else if eq .Lang "es-ES"}}
	{{else if eq .Lang "pt-BR"}}
	{{else if eq .Lang "ru-RU"}}
	{{else}}
<div class="ui stackable middle very relaxed page grid">

<div class="sixteen wide left column">
<p>Door43 Content Service (DCS) is an online repository for open-licensed Biblical content in any language. Contributors from all over the world use this site to work together to create, translate, and distribute unrestricted discipleship resources. DCS is designed to interface with <a href="https://unfoldingword.org/translationstudio" target="_blank">translationStudio</a>.
<p>DCS is an open project that is managed by <a href="https://unfoldingword.org/"  target="_blank">unfoldingWord</a> and many volunteers.</p>
</div>

<div class="eight wide left column">
<h3>Get Started</h3>
<p>If you are a translator, we suggest you start working in <a href="https://unfoldingword.org/translationstudio" target="_blank">translationStudio</a>.</p>
<p>DCS allows you to explore the work of various translation projects for various languages by different users. To work on your own project or collaborate on an existing project, you first need to <a href="/user/sign_up">register</a>. This account can both be used here and on <a href="https://unfoldingword.org/translationstudio" target="_blank">translationStudio</a>.</p>
<p>To learn how to translate, check, publish, and use our tools, check out <a href="https://unfoldingword.org/academy" target="_blank">translationAcademy</a>.</p>
</div>

<div class="eight wide left column">
<h3>Communication</h3>
<p>If you have questions, you can post them on the <a href="https://team43.slack.com/messages/helpdesk" target="_new">#helpdesk</a> channel in Slack (see below) or email <a href="mailto:help@door43.org">help@door43.org</a>.
<p>The DCS community uses Slack to communicate. When you <a href="https://door43.org/en/slack" target="_blank">join our team on Slack</a>, you can collaborate with other translators, share your ideas with the developers, and find help for your translation, checking, publishing, and technology needs. Slack works well in a Browser or you may download a native client for it as well.
</div>

</div>
=======
		<div class="ui stackable middle very relaxed page grid">
			<div class="eight wide center column">
				<h1 class="hero ui icon header">
					<i class="octicon octicon-flame"></i> Einfach zu installieren
				</h1>
				<p class="large">
					Starte einfach <a target="_blank" rel="noopener" href="https://docs.gitea.io/en-us/install-from-binary/">die Anwendung</a> für deine Plattform. Gitea gibt es auch für <a target="_blank" rel="noopener" href="https://github.com/go-gitea/gitea/tree/master/docker">Docker</a>, <a target="_blank" rel="noopener" href="https://github.com/alvaroaleman/ansible-gitea/blob/master/Vagrantfile">Vagrant</a> oder als <a target="_blank" rel="noopener" href="https://docs.gitea.io/en-us/install-from-package/">Installationspaket</a>.
				</p>
			</div>
			<div class="eight wide center column">
				<h1 class="hero ui icon header">
					<i class="octicon octicon-device-desktop"></i> Plattformübergreifend
				</h1>
				<p class="large">
					Gitea läuft überall. <a target="_blank" rel="noopener" href="http://golang.org/">Go</a> kompiliert für: Windows, Mac OS X, Linux, ARM, etc. Wähle dasjenige System, was dir am meisten gefällt!
				</p>
			</div>
		</div>
		<div class="ui stackable middle very relaxed page grid">
			<div class="eight wide center column">
				<h1 class="hero ui icon header">
					<i class="octicon octicon-rocket"></i> Leichtgewicht
				</h1>
				<p class="large">
					Gitea hat minimale Systemanforderungen und kann selbst auf einem günstigen und stromsparenden Raspberry Pi betrieben werden.
				</p>
			</div>
			<div class="eight wide center column">
				<h1 class="hero ui icon header">
					<i class="octicon octicon-code"></i> Quelloffen
				</h1>
				<p class="large">
					Der komplette Code befindet sich auf <a target="_blank" rel="noopener" href="https://github.com/go-gitea/gitea/">GitHub</a>! Unterstütze uns bei der Verbesserung dieses Projekts. Trau dich!
				</p>
			</div>
		</div>
	{{else if eq .Lang "zh-TW"}}
		<div class="ui stackable middle very relaxed page grid">
			<div class="eight wide center column">
				<h1 class="hero ui icon header">
					<i class="octicon octicon-flame"></i> 易安裝
				</h1>
				<p class="large">
					直接用 <a target="_blank" rel="noopener" href="https://docs.gitea.io/zh-cn/install-from-binary/">執行檔安裝</a>，還可以透過 <a target="_blank" rel="noopener" href="https://github.com/go-gitea/gitea/tree/master/docker">Docker</a> 或 <a target="_blank" rel="noopener" href="https://github.com/alvaroaleman/ansible-gitea/blob/master/Vagrantfile">Vagrant</a>，以及 <a target="_blank" rel="noopener" href="https://docs.gitea.io/zh-cn/install-from-package/">套件</a>安装。
				</p>
			</div>
			<div class="eight wide center column">
				<h1 class="hero ui icon header">
					<i class="octicon octicon-device-desktop"></i> 跨平台
				</h1>
				<p class="large">
					Gitea 可以運作在任何 <a target="_blank" rel="noopener" href="http://golang.org/">Go 語言</a>能夠編譯的平台: Windows, macOS, Linux, ARM 等等。挑一個您喜歡的就好。
				</p>
			</div>
		</div>
		<div class="ui stackable middle very relaxed page grid">
			<div class="eight wide center column">
				<h1 class="hero ui icon header">
					<i class="octicon octicon-rocket"></i> 輕量級
				</h1>
				<p class="large">
					一個便宜的樹莓派 Raspberry Pi 就可以滿足 Gitea 的最低系統需求，節省機器資源！
				</p>
			</div>
			<div class="eight wide center column">
				<h1 class="hero ui icon header">
					<i class="octicon octicon-code"></i> 開源化
				</h1>
				<p class="large">
					所有程式碼都在 <a target="_blank" rel="noopener" href="https://github.com/go-gitea/gitea/">GitHub</a> 上，加入我們讓 Gitea 更好，別害羞，你可以做到的。
				</p>
			</div>
		</div>
	{{else if eq .Lang "zh-CN"}}
		<div class="ui stackable middle very relaxed page grid">
			<div class="eight wide center column">
				<h1 class="hero ui icon header">
					<i class="octicon octicon-flame"></i> 易安装
				</h1>
				<p class="large">
					您除了可以根据操作系统平台通过 <a target="_blank" rel="noopener" href="https://docs.gitea.io/zh-cn/install-from-binary/">二进制运行</a>，还可以通过 <a target="_blank" rel="noopener" href="https://github.com/go-gitea/gitea/tree/master/docker">Docker</a> 或 <a target="_blank" rel="noopener" href="https://github.com/alvaroaleman/ansible-gitea/blob/master/Vagrantfile">Vagrant</a>，以及 <a target="_blank" rel="noopener" href="https://docs.gitea.io/zh-cn/install-from-package/">包管理</a> 安装。
				</p>
			</div>
			<div class="eight wide center column">
				<h1 class="hero ui icon header">
					<i class="octicon octicon-device-desktop"></i> 跨平台
				</h1>
				<p class="large">
					任何 <a target="_blank" rel="noopener" href="http://golang.org/">Go 语言</a> 支持的平台都可以运行 Gitea，包括 Windows、Mac、Linux 以及 ARM。挑一个您喜欢的就行！
				</p>
			</div>
		</div>
		<div class="ui stackable middle very relaxed page grid">
			<div class="eight wide center column">
				<h1 class="hero ui icon header">
					<i class="octicon octicon-rocket"></i> 轻量级
				</h1>
				<p class="large">
					一个廉价的树莓派的配置足以满足 Gitea 的最低系统硬件要求。最大程度上节省您的服务器资源！
				</p>
			</div>
			<div class="eight wide center column">
				<h1 class="hero ui icon header">
					<i class="octicon octicon-code"></i> 开源化
				</h1>
				<p class="large">
					所有的代码都开源在 <a target="_blank" rel="noopener" href="https://github.com/go-gitea/gitea/">GitHub</a> 上，赶快加入我们来共同发展这个伟大的项目！还等什么？成为贡献者吧！
				</p>
			</div>
		</div>
	{{else if eq .Lang "fr-FR"}}
		<div class="ui stackable middle very relaxed page grid">
			<div class="eight wide center column">
				<h1 class="hero ui icon header">
					<i class="octicon octicon-flame"></i> Facile à installer
				</h1>
				<p class="large">
				    Il suffit de <a target="_blank" rel="noopener" href="https://docs.gitea.io/en-us/install-from-binary/">lancer l'exécutable</a> correspondant à votre système.
                    Ou d'utiliser Gitea avec <a target="_blank" rel="noopener" href="https://github.com/go-gitea/gitea/tree/master/docker">Docker</a> ou
                    <a target="_blank" rel="noopener" href="https://github.com/alvaroaleman/ansible-gitea/blob/master/Vagrantfile">Vagrant</a>
                    ou en l'installant depuis un <a target="_blank" rel="noopener" href="https://docs.gitea.io/en-us/install-from-package/">package</a>.
				</p>
			</div>
			<div class="eight wide center column">
				<h1 class="hero ui icon header">
					<i class="octicon octicon-device-desktop"></i> Multi-plateforme
				</h1>
				<p class="large">
					Gitea tourne partout où <a target="_blank" rel="noopener" href="http://golang.org/">Go</a> peut être compilé : Windows, Mac OS X, Linux, ARM, etc. Choisissez votre préféré !
				</p>
			</div>
		</div>
		<div class="ui stackable middle very relaxed page grid">
			<div class="eight wide center column">
				<h1 class="hero ui icon header">
					<i class="octicon octicon-rocket"></i> Léger
				</h1>
				<p class="large">
					Gitea utilise peu de ressources. Il peut même tourner sur un Raspberry Pi très bon marché. Économisez l'énergie de vos serveurs !
				</p>
			</div>
			<div class="eight wide center column">
				<h1 class="hero ui icon header">
					<i class="octicon octicon-code"></i> Open Source
				</h1>
				<p class="large">
					Toutes les sources sont sur <a target="_blank" rel="noopener" href="https://github.com/go-gitea/gitea/">GitHub</a> ! Rejoignez-nous et contribuez à rendre ce projet encore meilleur.
				</p>
			</div>
		</div>
	{{else if eq .Lang "es-ES"}}
		<div class="ui stackable middle very relaxed page grid">
			<div class="eight wide center column">
				<h1 class="hero ui icon header">
					<i class="octicon octicon-flame"></i> Fácil de instalar
				</h1>
				<p class="large">
					Simplemente <a target="_blank" rel="noopener" href="https://docs.gitea.io/en-us/install-from-binary/">arranca el binario</a> para tu plataforma. O usa Gitea con <a target="_blank" rel="noopener" href="https://github.com/go-gitea/gitea/tree/master/docker">Docker</a> o <a target="_blank" rel="noopener" href="https://github.com/alvaroaleman/ansible-gitea/blob/master/Vagrantfile">Vagrant</a>, o utilice el <a target="_blank" rel="noopener" href="https://docs.gitea.io/en-us/install-from-package/">paquete</a>.
				</p>
			</div>
			<div class="eight wide center column">
				<h1 class="hero ui icon header">
					<i class="octicon octicon-device-desktop"></i> Multiplatforma
				</h1>
				<p class="large">
					Gitea funciona en cualquier parte, <a target="_blank" rel="noopener" href="http://golang.org/">Go</a> puede compilarse en: Windows, Mac OS X, Linux, ARM, etc. !Elige tu favorita!
				</p>
			</div>
		</div>
		<div class="ui stackable middle very relaxed page grid">
			<div class="eight wide center column">
				<h1 class="hero ui icon header">
					<i class="octicon octicon-rocket"></i> Ligero
				</h1>
				<p class="large">
					Gitea tiene pocos requisitos y puede funcionar en una Raspberry Pi barata. !Ahorra energía!
				</p>
			</div>
			<div class="eight wide center column">
				<h1 class="hero ui icon header">
					<i class="octicon octicon-code"></i> Open Source
				</h1>
				<p class="large">
					¡Está todo en <a target="_blank" rel="noopener" href="https://github.com/go-gitea/gitea/">GitHub</a>! Uniros contribuyendo a hacer este proyecto todavía mejor. ¡No seas tímido y colabora!
				</p>
			</div>
		</div>
	{{else if eq .Lang "pt-BR"}}
		<div class="ui stackable middle very relaxed page grid">
			<div class="eight wide center column">
				<h1 class="hero ui icon header">
					<i class="octicon octicon-flame"></i> Fácil de instalar
				</h1>
				<p class="large">
					Simplesmente <a target="_blank" rel="noopener" href="https://docs.gitea.io/en-us/install-from-binary/">rode o executável</a> para o seu sistema operacional. Ou obtenha o Gitea com o <a target="_blank" rel="noopener" href="https://github.com/go-gitea/gitea/tree/master/docker">Docker</a> ou <a target="_blank" rel="noopener" href="https://github.com/alvaroaleman/ansible-gitea/blob/master/Vagrantfile">Vagrant</a>, ou baixe o <a target="_blank" rel="noopener" href="https://docs.gitea.io/en-us/install-from-package/">pacote</a>.
				</p>
			</div>
			<div class="eight wide center column">
				<h1 class="hero ui icon header">
					<i class="octicon octicon-device-desktop"></i> Multi-plataforma
				</h1>
				<p class="large">
					Gitea roda em qualquer sistema operacional em que <a target="_blank" rel="noopener" href="http://golang.org/">Go</a> consegue compilar: Windows, Mac OS X, Linux, ARM, etc. Escolha qual você gosta mais!
				</p>
			</div>
		</div>
		<div class="ui stackable middle very relaxed page grid">
			<div class="eight wide center column">
				<h1 class="hero ui icon header">
					<i class="octicon octicon-rocket"></i> Leve e rápido
				</h1>
				<p class="large">
					Gitea utiliza poucos recursos e consegue mesmo rodar no barato Raspberry Pi. Economize energia elétrica da sua máquina!
				</p>
			</div>
			<div class="eight wide center column">
				<h1 class="hero ui icon header">
					<i class="octicon octicon-code"></i> Código aberto
				</h1>
				<p class="large">
					Está tudo no <a target="_blank" rel="noopener" href="https://github.com/go-gitea/gitea/">GitHub</a>! Contribua e torne este projeto ainda melhor. Não tenha vergonha de contribuir!
				</p>
			</div>
		</div>
	{{else if eq .Lang "ru-RU"}}
		<div class="ui stackable middle very relaxed page grid">
			<div class="eight wide center column">
				<h1 class="hero ui icon header">
					<i class="octicon octicon-flame"></i> Простой в установке
				</h1>
				<p class="large">
					Просто <a target="_blank" rel="noopener" href="https://docs.gitea.io/en-us/install-from-binary/">запустите исполняемый файл</a> для вашей платформы. Изпользуйте Gitea с <a target="_blank" rel="noopener" href="https://github.com/go-gitea/gitea/tree/master/docker">Docker</a> или <a target="_blank" rel="noopener" href="https://github.com/alvaroaleman/ansible-gitea/blob/master/Vagrantfile">Vagrant</a>, или загрузите <a target="_blank" rel="noopener" href="https://docs.gitea.io/en-us/install-from-package/">пакет</a>.
				</p>
			</div>
			<div class="eight wide center column">
				<h1 class="hero ui icon header">
					<i class="octicon octicon-device-desktop"></i> Кроссплатформенный
				</h1>
				<p class="large">
					Gitea работает на любой операционной системе, которая может компилировать <a target="_blank" rel="noopener" href="http://golang.org/">Go</a>: Windows, Mac OS X, Linux, ARM и т. д. Выбирайте, что вам больше нравится!
				</p>
			</div>
		</div>
		<div class="ui stackable middle very relaxed page grid">
			<div class="eight wide center column">
				<h1 class="hero ui icon header">
					<i class="octicon octicon-rocket"></i> Легковесный
				</h1>
				<p class="large">
					Gitea имеет низкие системные требования и может работать на недорогом Raspberry Pi. Экономьте энергию вашей машины!
				</p>
			</div>
			<div class="eight wide center column">
				<h1 class="hero ui icon header">
					<i class="octicon octicon-code"></i> Открытый исходный код
				</h1>
				<p class="large">
					Всё это на <a target="_blank" rel="noopener" href="https://github.com/go-gitea/gitea/">GitHub</a>! Присоединяйтесь к нам, внося вклад, чтобы сделать этот проект еще лучше. Не бойтесь помогать!
				</p>
			</div>
		</div>
	{{else if eq .Lang "nl-NL"}}
		<div class="ui stackable middle very relaxed page grid">
			<div class="eight wide center column">
				<h1 class="hero ui icon header">
					<i class="octicon octicon-flame"></i> Makkelijk te installeren
				</h1>
				<p class="large">
					Je hoeft alleen maar de <a target="_blank" rel="noopener" href="https://docs.gitea.io/en-us/install-from-binary/">binary</a> uit te voeren. Of gebruik Gitea met <a target="_blank" rel="noopener" href="https://github.com/go-gitea/gitea/tree/master/docker">Docker</a>, <a target="_blank" rel="noopener" href="https://github.com/alvaroaleman/ansible-gitea/blob/master/Vagrantfile">Vagrant</a>, of download een <a target="_blank" rel="noopener" href="https://docs.gitea.io/en-us/install-from-package/">installatiepakket</a>.
				</p>
			</div>
			<div class="eight wide center column">
				<h1 class="hero ui icon header">
					<i class="octicon octicon-device-desktop"></i> Cross-platform
				</h1>
				<p class="large">
					Gitea werkt op alles waar <a target="_blank" rel="noopener" href="http://golang.org/">Go</a> op kan compileren: Windows, macOS, Linux, ARM, etc. Kies het platform dat bij je past!
				</p>
			</div>
		</div>
		<div class="ui stackable middle very relaxed page grid">
			<div class="eight wide center column">
				<h1 class="hero ui icon header">
					<i class="octicon octicon-rocket"></i> Lichtgewicht
				</h1>
				<p class="large">
					Gitea heeft hele lage systeemeisen, je kunt Gitea al draaien op een goedkope Raspberry Pi.
				</p>
			</div>
			<div class="eight wide center column">
				<h1 class="hero ui icon header">
					<i class="octicon octicon-code"></i> Open Source
				</h1>
				<p class="large">
					Alles staat op <a target="_blank" rel="noopener" href="https://github.com/go-gitea/gitea/">GitHub</a>! Help ons door mee te bouwen aan Gitea, samen maken we dit project nog beter. Aarzel dus niet om een bijdrage te leveren!
				</p>
			</div>
		</div>
	{{else}}
		<div class="ui stackable middle very relaxed page grid">
			<div class="eight wide center column">
				<h1 class="hero ui icon header">
					<i class="octicon octicon-flame"></i> Easy to install
				</h1>
				<p class="large">
					Simply <a target="_blank" rel="noopener" href="https://docs.gitea.io/en-us/install-from-binary/">run the binary</a> for your platform. Or ship Gitea with <a target="_blank" rel="noopener" href="https://github.com/go-gitea/gitea/tree/master/docker">Docker</a> or <a target="_blank" rel="noopener" href="https://github.com/alvaroaleman/ansible-gitea/blob/master/Vagrantfile">Vagrant</a>, or get it <a target="_blank" rel="noopener" href="https://docs.gitea.io/en-us/install-from-package/">packaged</a>.
				</p>
			</div>
			<div class="eight wide center column">
				<h1 class="hero ui icon header">
					<i class="octicon octicon-device-desktop"></i> Cross-platform
				</h1>
				<p class="large">
					Gitea runs anywhere <a target="_blank" rel="noopener" href="http://golang.org/">Go</a> can compile for: Windows, Mac OS X, Linux, ARM, etc. Choose the one you love!
				</p>
			</div>
		</div>
		<div class="ui stackable middle very relaxed page grid">
			<div class="eight wide center column">
				<h1 class="hero ui icon header">
					<i class="octicon octicon-rocket"></i> Lightweight
				</h1>
				<p class="large">
					Gitea has low minimal requirements and can run on an inexpensive Raspberry Pi. Save your machine energy!
				</p>
			</div>
			<div class="eight wide center column">
				<h1 class="hero ui icon header">
					<i class="octicon octicon-code"></i> Open Source
				</h1>
				<p class="large">
					It's all on <a target="_blank" rel="noopener" href="https://github.com/go-gitea/gitea/">GitHub</a>! Join us by contributing to make this project even better. Don't be shy to be a contributor!
				</p>
			</div>
		</div>
>>>>>>> e22be08a
	{{end}}
</div>
{{template "base/footer" .}}<|MERGE_RESOLUTION|>--- conflicted
+++ resolved
@@ -13,371 +13,31 @@
 		</div>
 	</div>
 	{{if eq .Lang "de-DE"}}
-<<<<<<< HEAD
 	{{else if eq .Lang "zh-CN"}}
 	{{else if eq .Lang "fr-FR"}}
 	{{else if eq .Lang "es-ES"}}
 	{{else if eq .Lang "pt-BR"}}
 	{{else if eq .Lang "ru-RU"}}
 	{{else}}
-<div class="ui stackable middle very relaxed page grid">
+	<div class="ui stackable middle very relaxed page grid">
+		<div class="sixteen wide left column">
+			<p>Door43 Content Service (DCS) is an online repository for open-licensed Biblical content in any language. Contributors from all over the world use this site to work together to create, translate, and distribute unrestricted discipleship resources. DCS is designed to interface with <a href="https://unfoldingword.org/translationstudio" target="_blank">translationStudio</a>.
+			<p>DCS is an open project that is managed by <a href="https://unfoldingword.org/"  target="_blank">unfoldingWord</a> and many volunteers.</p>
+		</div>
 
-<div class="sixteen wide left column">
-<p>Door43 Content Service (DCS) is an online repository for open-licensed Biblical content in any language. Contributors from all over the world use this site to work together to create, translate, and distribute unrestricted discipleship resources. DCS is designed to interface with <a href="https://unfoldingword.org/translationstudio" target="_blank">translationStudio</a>.
-<p>DCS is an open project that is managed by <a href="https://unfoldingword.org/"  target="_blank">unfoldingWord</a> and many volunteers.</p>
-</div>
+		<div class="eight wide left column">
+			<h3>Get Started</h3>
+			<p>If you are a translator, we suggest you start working in <a href="https://unfoldingword.org/translationstudio" target="_blank">translationStudio</a>.</p>
+			<p>DCS allows you to explore the work of various translation projects for various languages by different users. To work on your own project or collaborate on an existing project, you first need to <a href="/user/sign_up">register</a>. This account can both be used here and on <a href="https://unfoldingword.org/translationstudio" target="_blank">translationStudio</a>.</p>
+			<p>To learn how to translate, check, publish, and use our tools, check out <a href="https://unfoldingword.org/academy" target="_blank">translationAcademy</a>.</p>
+		</div>
 
-<div class="eight wide left column">
-<h3>Get Started</h3>
-<p>If you are a translator, we suggest you start working in <a href="https://unfoldingword.org/translationstudio" target="_blank">translationStudio</a>.</p>
-<p>DCS allows you to explore the work of various translation projects for various languages by different users. To work on your own project or collaborate on an existing project, you first need to <a href="/user/sign_up">register</a>. This account can both be used here and on <a href="https://unfoldingword.org/translationstudio" target="_blank">translationStudio</a>.</p>
-<p>To learn how to translate, check, publish, and use our tools, check out <a href="https://unfoldingword.org/academy" target="_blank">translationAcademy</a>.</p>
-</div>
-
-<div class="eight wide left column">
-<h3>Communication</h3>
-<p>If you have questions, you can post them on the <a href="https://team43.slack.com/messages/helpdesk" target="_new">#helpdesk</a> channel in Slack (see below) or email <a href="mailto:help@door43.org">help@door43.org</a>.
-<p>The DCS community uses Slack to communicate. When you <a href="https://door43.org/en/slack" target="_blank">join our team on Slack</a>, you can collaborate with other translators, share your ideas with the developers, and find help for your translation, checking, publishing, and technology needs. Slack works well in a Browser or you may download a native client for it as well.
-</div>
-
-</div>
-=======
-		<div class="ui stackable middle very relaxed page grid">
-			<div class="eight wide center column">
-				<h1 class="hero ui icon header">
-					<i class="octicon octicon-flame"></i> Einfach zu installieren
-				</h1>
-				<p class="large">
-					Starte einfach <a target="_blank" rel="noopener" href="https://docs.gitea.io/en-us/install-from-binary/">die Anwendung</a> für deine Plattform. Gitea gibt es auch für <a target="_blank" rel="noopener" href="https://github.com/go-gitea/gitea/tree/master/docker">Docker</a>, <a target="_blank" rel="noopener" href="https://github.com/alvaroaleman/ansible-gitea/blob/master/Vagrantfile">Vagrant</a> oder als <a target="_blank" rel="noopener" href="https://docs.gitea.io/en-us/install-from-package/">Installationspaket</a>.
-				</p>
-			</div>
-			<div class="eight wide center column">
-				<h1 class="hero ui icon header">
-					<i class="octicon octicon-device-desktop"></i> Plattformübergreifend
-				</h1>
-				<p class="large">
-					Gitea läuft überall. <a target="_blank" rel="noopener" href="http://golang.org/">Go</a> kompiliert für: Windows, Mac OS X, Linux, ARM, etc. Wähle dasjenige System, was dir am meisten gefällt!
-				</p>
-			</div>
+		<div class="eight wide left column">
+			<h3>Communication</h3>
+			<p>If you have questions, you can post them on the <a href="https://team43.slack.com/messages/helpdesk" target="_new">#helpdesk</a> channel in Slack (see below) or email <a href="mailto:help@door43.org">help@door43.org</a>.
+			<p>The DCS community uses Slack to communicate. When you <a href="https://door43.org/en/slack" target="_blank">join our team on Slack</a>, you can collaborate with other translators, share your ideas with the developers, and find help for your translation, checking, publishing, and technology needs. Slack works well in a Browser or you may download a native client for it as well.
 		</div>
-		<div class="ui stackable middle very relaxed page grid">
-			<div class="eight wide center column">
-				<h1 class="hero ui icon header">
-					<i class="octicon octicon-rocket"></i> Leichtgewicht
-				</h1>
-				<p class="large">
-					Gitea hat minimale Systemanforderungen und kann selbst auf einem günstigen und stromsparenden Raspberry Pi betrieben werden.
-				</p>
-			</div>
-			<div class="eight wide center column">
-				<h1 class="hero ui icon header">
-					<i class="octicon octicon-code"></i> Quelloffen
-				</h1>
-				<p class="large">
-					Der komplette Code befindet sich auf <a target="_blank" rel="noopener" href="https://github.com/go-gitea/gitea/">GitHub</a>! Unterstütze uns bei der Verbesserung dieses Projekts. Trau dich!
-				</p>
-			</div>
-		</div>
-	{{else if eq .Lang "zh-TW"}}
-		<div class="ui stackable middle very relaxed page grid">
-			<div class="eight wide center column">
-				<h1 class="hero ui icon header">
-					<i class="octicon octicon-flame"></i> 易安裝
-				</h1>
-				<p class="large">
-					直接用 <a target="_blank" rel="noopener" href="https://docs.gitea.io/zh-cn/install-from-binary/">執行檔安裝</a>，還可以透過 <a target="_blank" rel="noopener" href="https://github.com/go-gitea/gitea/tree/master/docker">Docker</a> 或 <a target="_blank" rel="noopener" href="https://github.com/alvaroaleman/ansible-gitea/blob/master/Vagrantfile">Vagrant</a>，以及 <a target="_blank" rel="noopener" href="https://docs.gitea.io/zh-cn/install-from-package/">套件</a>安装。
-				</p>
-			</div>
-			<div class="eight wide center column">
-				<h1 class="hero ui icon header">
-					<i class="octicon octicon-device-desktop"></i> 跨平台
-				</h1>
-				<p class="large">
-					Gitea 可以運作在任何 <a target="_blank" rel="noopener" href="http://golang.org/">Go 語言</a>能夠編譯的平台: Windows, macOS, Linux, ARM 等等。挑一個您喜歡的就好。
-				</p>
-			</div>
-		</div>
-		<div class="ui stackable middle very relaxed page grid">
-			<div class="eight wide center column">
-				<h1 class="hero ui icon header">
-					<i class="octicon octicon-rocket"></i> 輕量級
-				</h1>
-				<p class="large">
-					一個便宜的樹莓派 Raspberry Pi 就可以滿足 Gitea 的最低系統需求，節省機器資源！
-				</p>
-			</div>
-			<div class="eight wide center column">
-				<h1 class="hero ui icon header">
-					<i class="octicon octicon-code"></i> 開源化
-				</h1>
-				<p class="large">
-					所有程式碼都在 <a target="_blank" rel="noopener" href="https://github.com/go-gitea/gitea/">GitHub</a> 上，加入我們讓 Gitea 更好，別害羞，你可以做到的。
-				</p>
-			</div>
-		</div>
-	{{else if eq .Lang "zh-CN"}}
-		<div class="ui stackable middle very relaxed page grid">
-			<div class="eight wide center column">
-				<h1 class="hero ui icon header">
-					<i class="octicon octicon-flame"></i> 易安装
-				</h1>
-				<p class="large">
-					您除了可以根据操作系统平台通过 <a target="_blank" rel="noopener" href="https://docs.gitea.io/zh-cn/install-from-binary/">二进制运行</a>，还可以通过 <a target="_blank" rel="noopener" href="https://github.com/go-gitea/gitea/tree/master/docker">Docker</a> 或 <a target="_blank" rel="noopener" href="https://github.com/alvaroaleman/ansible-gitea/blob/master/Vagrantfile">Vagrant</a>，以及 <a target="_blank" rel="noopener" href="https://docs.gitea.io/zh-cn/install-from-package/">包管理</a> 安装。
-				</p>
-			</div>
-			<div class="eight wide center column">
-				<h1 class="hero ui icon header">
-					<i class="octicon octicon-device-desktop"></i> 跨平台
-				</h1>
-				<p class="large">
-					任何 <a target="_blank" rel="noopener" href="http://golang.org/">Go 语言</a> 支持的平台都可以运行 Gitea，包括 Windows、Mac、Linux 以及 ARM。挑一个您喜欢的就行！
-				</p>
-			</div>
-		</div>
-		<div class="ui stackable middle very relaxed page grid">
-			<div class="eight wide center column">
-				<h1 class="hero ui icon header">
-					<i class="octicon octicon-rocket"></i> 轻量级
-				</h1>
-				<p class="large">
-					一个廉价的树莓派的配置足以满足 Gitea 的最低系统硬件要求。最大程度上节省您的服务器资源！
-				</p>
-			</div>
-			<div class="eight wide center column">
-				<h1 class="hero ui icon header">
-					<i class="octicon octicon-code"></i> 开源化
-				</h1>
-				<p class="large">
-					所有的代码都开源在 <a target="_blank" rel="noopener" href="https://github.com/go-gitea/gitea/">GitHub</a> 上，赶快加入我们来共同发展这个伟大的项目！还等什么？成为贡献者吧！
-				</p>
-			</div>
-		</div>
-	{{else if eq .Lang "fr-FR"}}
-		<div class="ui stackable middle very relaxed page grid">
-			<div class="eight wide center column">
-				<h1 class="hero ui icon header">
-					<i class="octicon octicon-flame"></i> Facile à installer
-				</h1>
-				<p class="large">
-				    Il suffit de <a target="_blank" rel="noopener" href="https://docs.gitea.io/en-us/install-from-binary/">lancer l'exécutable</a> correspondant à votre système.
-                    Ou d'utiliser Gitea avec <a target="_blank" rel="noopener" href="https://github.com/go-gitea/gitea/tree/master/docker">Docker</a> ou
-                    <a target="_blank" rel="noopener" href="https://github.com/alvaroaleman/ansible-gitea/blob/master/Vagrantfile">Vagrant</a>
-                    ou en l'installant depuis un <a target="_blank" rel="noopener" href="https://docs.gitea.io/en-us/install-from-package/">package</a>.
-				</p>
-			</div>
-			<div class="eight wide center column">
-				<h1 class="hero ui icon header">
-					<i class="octicon octicon-device-desktop"></i> Multi-plateforme
-				</h1>
-				<p class="large">
-					Gitea tourne partout où <a target="_blank" rel="noopener" href="http://golang.org/">Go</a> peut être compilé : Windows, Mac OS X, Linux, ARM, etc. Choisissez votre préféré !
-				</p>
-			</div>
-		</div>
-		<div class="ui stackable middle very relaxed page grid">
-			<div class="eight wide center column">
-				<h1 class="hero ui icon header">
-					<i class="octicon octicon-rocket"></i> Léger
-				</h1>
-				<p class="large">
-					Gitea utilise peu de ressources. Il peut même tourner sur un Raspberry Pi très bon marché. Économisez l'énergie de vos serveurs !
-				</p>
-			</div>
-			<div class="eight wide center column">
-				<h1 class="hero ui icon header">
-					<i class="octicon octicon-code"></i> Open Source
-				</h1>
-				<p class="large">
-					Toutes les sources sont sur <a target="_blank" rel="noopener" href="https://github.com/go-gitea/gitea/">GitHub</a> ! Rejoignez-nous et contribuez à rendre ce projet encore meilleur.
-				</p>
-			</div>
-		</div>
-	{{else if eq .Lang "es-ES"}}
-		<div class="ui stackable middle very relaxed page grid">
-			<div class="eight wide center column">
-				<h1 class="hero ui icon header">
-					<i class="octicon octicon-flame"></i> Fácil de instalar
-				</h1>
-				<p class="large">
-					Simplemente <a target="_blank" rel="noopener" href="https://docs.gitea.io/en-us/install-from-binary/">arranca el binario</a> para tu plataforma. O usa Gitea con <a target="_blank" rel="noopener" href="https://github.com/go-gitea/gitea/tree/master/docker">Docker</a> o <a target="_blank" rel="noopener" href="https://github.com/alvaroaleman/ansible-gitea/blob/master/Vagrantfile">Vagrant</a>, o utilice el <a target="_blank" rel="noopener" href="https://docs.gitea.io/en-us/install-from-package/">paquete</a>.
-				</p>
-			</div>
-			<div class="eight wide center column">
-				<h1 class="hero ui icon header">
-					<i class="octicon octicon-device-desktop"></i> Multiplatforma
-				</h1>
-				<p class="large">
-					Gitea funciona en cualquier parte, <a target="_blank" rel="noopener" href="http://golang.org/">Go</a> puede compilarse en: Windows, Mac OS X, Linux, ARM, etc. !Elige tu favorita!
-				</p>
-			</div>
-		</div>
-		<div class="ui stackable middle very relaxed page grid">
-			<div class="eight wide center column">
-				<h1 class="hero ui icon header">
-					<i class="octicon octicon-rocket"></i> Ligero
-				</h1>
-				<p class="large">
-					Gitea tiene pocos requisitos y puede funcionar en una Raspberry Pi barata. !Ahorra energía!
-				</p>
-			</div>
-			<div class="eight wide center column">
-				<h1 class="hero ui icon header">
-					<i class="octicon octicon-code"></i> Open Source
-				</h1>
-				<p class="large">
-					¡Está todo en <a target="_blank" rel="noopener" href="https://github.com/go-gitea/gitea/">GitHub</a>! Uniros contribuyendo a hacer este proyecto todavía mejor. ¡No seas tímido y colabora!
-				</p>
-			</div>
-		</div>
-	{{else if eq .Lang "pt-BR"}}
-		<div class="ui stackable middle very relaxed page grid">
-			<div class="eight wide center column">
-				<h1 class="hero ui icon header">
-					<i class="octicon octicon-flame"></i> Fácil de instalar
-				</h1>
-				<p class="large">
-					Simplesmente <a target="_blank" rel="noopener" href="https://docs.gitea.io/en-us/install-from-binary/">rode o executável</a> para o seu sistema operacional. Ou obtenha o Gitea com o <a target="_blank" rel="noopener" href="https://github.com/go-gitea/gitea/tree/master/docker">Docker</a> ou <a target="_blank" rel="noopener" href="https://github.com/alvaroaleman/ansible-gitea/blob/master/Vagrantfile">Vagrant</a>, ou baixe o <a target="_blank" rel="noopener" href="https://docs.gitea.io/en-us/install-from-package/">pacote</a>.
-				</p>
-			</div>
-			<div class="eight wide center column">
-				<h1 class="hero ui icon header">
-					<i class="octicon octicon-device-desktop"></i> Multi-plataforma
-				</h1>
-				<p class="large">
-					Gitea roda em qualquer sistema operacional em que <a target="_blank" rel="noopener" href="http://golang.org/">Go</a> consegue compilar: Windows, Mac OS X, Linux, ARM, etc. Escolha qual você gosta mais!
-				</p>
-			</div>
-		</div>
-		<div class="ui stackable middle very relaxed page grid">
-			<div class="eight wide center column">
-				<h1 class="hero ui icon header">
-					<i class="octicon octicon-rocket"></i> Leve e rápido
-				</h1>
-				<p class="large">
-					Gitea utiliza poucos recursos e consegue mesmo rodar no barato Raspberry Pi. Economize energia elétrica da sua máquina!
-				</p>
-			</div>
-			<div class="eight wide center column">
-				<h1 class="hero ui icon header">
-					<i class="octicon octicon-code"></i> Código aberto
-				</h1>
-				<p class="large">
-					Está tudo no <a target="_blank" rel="noopener" href="https://github.com/go-gitea/gitea/">GitHub</a>! Contribua e torne este projeto ainda melhor. Não tenha vergonha de contribuir!
-				</p>
-			</div>
-		</div>
-	{{else if eq .Lang "ru-RU"}}
-		<div class="ui stackable middle very relaxed page grid">
-			<div class="eight wide center column">
-				<h1 class="hero ui icon header">
-					<i class="octicon octicon-flame"></i> Простой в установке
-				</h1>
-				<p class="large">
-					Просто <a target="_blank" rel="noopener" href="https://docs.gitea.io/en-us/install-from-binary/">запустите исполняемый файл</a> для вашей платформы. Изпользуйте Gitea с <a target="_blank" rel="noopener" href="https://github.com/go-gitea/gitea/tree/master/docker">Docker</a> или <a target="_blank" rel="noopener" href="https://github.com/alvaroaleman/ansible-gitea/blob/master/Vagrantfile">Vagrant</a>, или загрузите <a target="_blank" rel="noopener" href="https://docs.gitea.io/en-us/install-from-package/">пакет</a>.
-				</p>
-			</div>
-			<div class="eight wide center column">
-				<h1 class="hero ui icon header">
-					<i class="octicon octicon-device-desktop"></i> Кроссплатформенный
-				</h1>
-				<p class="large">
-					Gitea работает на любой операционной системе, которая может компилировать <a target="_blank" rel="noopener" href="http://golang.org/">Go</a>: Windows, Mac OS X, Linux, ARM и т. д. Выбирайте, что вам больше нравится!
-				</p>
-			</div>
-		</div>
-		<div class="ui stackable middle very relaxed page grid">
-			<div class="eight wide center column">
-				<h1 class="hero ui icon header">
-					<i class="octicon octicon-rocket"></i> Легковесный
-				</h1>
-				<p class="large">
-					Gitea имеет низкие системные требования и может работать на недорогом Raspberry Pi. Экономьте энергию вашей машины!
-				</p>
-			</div>
-			<div class="eight wide center column">
-				<h1 class="hero ui icon header">
-					<i class="octicon octicon-code"></i> Открытый исходный код
-				</h1>
-				<p class="large">
-					Всё это на <a target="_blank" rel="noopener" href="https://github.com/go-gitea/gitea/">GitHub</a>! Присоединяйтесь к нам, внося вклад, чтобы сделать этот проект еще лучше. Не бойтесь помогать!
-				</p>
-			</div>
-		</div>
-	{{else if eq .Lang "nl-NL"}}
-		<div class="ui stackable middle very relaxed page grid">
-			<div class="eight wide center column">
-				<h1 class="hero ui icon header">
-					<i class="octicon octicon-flame"></i> Makkelijk te installeren
-				</h1>
-				<p class="large">
-					Je hoeft alleen maar de <a target="_blank" rel="noopener" href="https://docs.gitea.io/en-us/install-from-binary/">binary</a> uit te voeren. Of gebruik Gitea met <a target="_blank" rel="noopener" href="https://github.com/go-gitea/gitea/tree/master/docker">Docker</a>, <a target="_blank" rel="noopener" href="https://github.com/alvaroaleman/ansible-gitea/blob/master/Vagrantfile">Vagrant</a>, of download een <a target="_blank" rel="noopener" href="https://docs.gitea.io/en-us/install-from-package/">installatiepakket</a>.
-				</p>
-			</div>
-			<div class="eight wide center column">
-				<h1 class="hero ui icon header">
-					<i class="octicon octicon-device-desktop"></i> Cross-platform
-				</h1>
-				<p class="large">
-					Gitea werkt op alles waar <a target="_blank" rel="noopener" href="http://golang.org/">Go</a> op kan compileren: Windows, macOS, Linux, ARM, etc. Kies het platform dat bij je past!
-				</p>
-			</div>
-		</div>
-		<div class="ui stackable middle very relaxed page grid">
-			<div class="eight wide center column">
-				<h1 class="hero ui icon header">
-					<i class="octicon octicon-rocket"></i> Lichtgewicht
-				</h1>
-				<p class="large">
-					Gitea heeft hele lage systeemeisen, je kunt Gitea al draaien op een goedkope Raspberry Pi.
-				</p>
-			</div>
-			<div class="eight wide center column">
-				<h1 class="hero ui icon header">
-					<i class="octicon octicon-code"></i> Open Source
-				</h1>
-				<p class="large">
-					Alles staat op <a target="_blank" rel="noopener" href="https://github.com/go-gitea/gitea/">GitHub</a>! Help ons door mee te bouwen aan Gitea, samen maken we dit project nog beter. Aarzel dus niet om een bijdrage te leveren!
-				</p>
-			</div>
-		</div>
-	{{else}}
-		<div class="ui stackable middle very relaxed page grid">
-			<div class="eight wide center column">
-				<h1 class="hero ui icon header">
-					<i class="octicon octicon-flame"></i> Easy to install
-				</h1>
-				<p class="large">
-					Simply <a target="_blank" rel="noopener" href="https://docs.gitea.io/en-us/install-from-binary/">run the binary</a> for your platform. Or ship Gitea with <a target="_blank" rel="noopener" href="https://github.com/go-gitea/gitea/tree/master/docker">Docker</a> or <a target="_blank" rel="noopener" href="https://github.com/alvaroaleman/ansible-gitea/blob/master/Vagrantfile">Vagrant</a>, or get it <a target="_blank" rel="noopener" href="https://docs.gitea.io/en-us/install-from-package/">packaged</a>.
-				</p>
-			</div>
-			<div class="eight wide center column">
-				<h1 class="hero ui icon header">
-					<i class="octicon octicon-device-desktop"></i> Cross-platform
-				</h1>
-				<p class="large">
-					Gitea runs anywhere <a target="_blank" rel="noopener" href="http://golang.org/">Go</a> can compile for: Windows, Mac OS X, Linux, ARM, etc. Choose the one you love!
-				</p>
-			</div>
-		</div>
-		<div class="ui stackable middle very relaxed page grid">
-			<div class="eight wide center column">
-				<h1 class="hero ui icon header">
-					<i class="octicon octicon-rocket"></i> Lightweight
-				</h1>
-				<p class="large">
-					Gitea has low minimal requirements and can run on an inexpensive Raspberry Pi. Save your machine energy!
-				</p>
-			</div>
-			<div class="eight wide center column">
-				<h1 class="hero ui icon header">
-					<i class="octicon octicon-code"></i> Open Source
-				</h1>
-				<p class="large">
-					It's all on <a target="_blank" rel="noopener" href="https://github.com/go-gitea/gitea/">GitHub</a>! Join us by contributing to make this project even better. Don't be shy to be a contributor!
-				</p>
-			</div>
-		</div>
->>>>>>> e22be08a
+	</div>
 	{{end}}
 </div>
 {{template "base/footer" .}}