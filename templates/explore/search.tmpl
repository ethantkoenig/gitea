<div class="ui right floated secondary filter menu">
<!-- Sort -->
	<div class="ui dropdown type jump item">
		<span class="text">
			{{.i18n.Tr "repo.issues.filter_sort"}}
			<i class="dropdown icon"></i>
		</span>
		<div class="menu">
			<a class="{{if or (eq .SortType "newest") (not .SortType)}}active{{end}} item" href="{{$.Link}}?sort=newest&q={{$.Keyword}}&tab={{$.TabName}}">{{.i18n.Tr "repo.issues.filter_sort.latest"}}</a>
			<a class="{{if eq .SortType "oldest"}}active{{end}} item" href="{{$.Link}}?sort=oldest&q={{$.Keyword}}&tab={{$.TabName}}">{{.i18n.Tr "repo.issues.filter_sort.oldest"}}</a>
			<a class="{{if eq .SortType "alphabetically"}}active{{end}} item" href="{{$.Link}}?sort=alphabetically&q={{$.Keyword}}&tab={{$.TabName}}">{{.i18n.Tr "repo.issues.label.filter_sort.alphabetically"}}</a>
			<a class="{{if eq .SortType "reversealphabetically"}}active{{end}} item" href="{{$.Link}}?sort=reversealphabetically&q={{$.Keyword}}&tab={{$.TabName}}">{{.i18n.Tr "repo.issues.label.filter_sort.reverse_alphabetically"}}</a>
			<a class="{{if eq .SortType "recentupdate"}}active{{end}} item" href="{{$.Link}}?sort=recentupdate&q={{$.Keyword}}&tab={{$.TabName}}">{{.i18n.Tr "repo.issues.filter_sort.recentupdate"}}</a>
			<a class="{{if eq .SortType "leastupdate"}}active{{end}} item" href="{{$.Link}}?sort=leastupdate&q={{$.Keyword}}&tab={{$.TabName}}">{{.i18n.Tr "repo.issues.filter_sort.leastupdate"}}</a>
		</div>
	</div>
</div>
<form class="ui form" style="max-width: 90%">
	<div class="ui fluid action input">
	  <input name="q" value="{{.Keyword}}" placeholder="{{.i18n.Tr "explore.search"}}..." autofocus>
<<<<<<< HEAD
	  <button class="ui blue button">{{.i18n.Tr "explore.search"}}</button><i class="fa fa-question-circle-o" title="_ for any character, % for any # of characters. Use \_ and \% to search for _ and %" style="margin-top:5px;margin-left:5px;font-size:2em;"></i>
=======
	  <input type="hidden" name="tab" value="{{$.TabName}}">
	  <button class="ui blue button">{{.i18n.Tr "explore.search"}}</button>
>>>>>>> c0ea3963
	</div>
</form>
<div class="ui divider"></div><|MERGE_RESOLUTION|>--- conflicted
+++ resolved
@@ -18,12 +18,8 @@
 <form class="ui form" style="max-width: 90%">
 	<div class="ui fluid action input">
 	  <input name="q" value="{{.Keyword}}" placeholder="{{.i18n.Tr "explore.search"}}..." autofocus>
-<<<<<<< HEAD
+	  <input type="hidden" name="tab" value="{{$.TabName}}">
 	  <button class="ui blue button">{{.i18n.Tr "explore.search"}}</button><i class="fa fa-question-circle-o" title="_ for any character, % for any # of characters. Use \_ and \% to search for _ and %" style="margin-top:5px;margin-left:5px;font-size:2em;"></i>
-=======
-	  <input type="hidden" name="tab" value="{{$.TabName}}">
-	  <button class="ui blue button">{{.i18n.Tr "explore.search"}}</button>
->>>>>>> c0ea3963
 	</div>
 </form>
 <div class="ui divider"></div>