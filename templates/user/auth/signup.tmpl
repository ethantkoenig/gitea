--- conflicted
+++ resolved
@@ -1,65 +1,3 @@
 {{template "base/head" .}}
-<<<<<<< HEAD
-<div class="user signup">
-	<div class="ui middle very relaxed page grid">
-		<div class="column">
-			<form class="ui form" action="{{.Link}}" method="post">
-				{{.CsrfTokenHtml}}
-				<h3 class="ui top attached header">
-					{{if .IsSocialLogin}}{{.i18n.Tr "social_sign_in" | Str2html}}{{else}}{{.i18n.Tr "sign_up"}}{{end}}
-				</h3>
-				<div class="ui attached segment">
-					{{template "base/alert" .}}
-					{{if .DisableRegistration}}
-						<p>{{.i18n.Tr "auth.disable_register_prompt"}}</p>
-					{{else}}
-						<div>
-							{{.i18n.Tr "signup.agreement" | Safe}}
-						</div>
-						<div class="required inline field {{if .Err_UserName}}error{{end}}">
-							<label for="user_name">{{.i18n.Tr "username"}}</label>
-							<input id="user_name" name="user_name" value="{{.user_name}}" autofocus required>
-							<span class="help">{{.i18n.Tr "signup.user_name_helper" | Safe}}</span>
-						</div>
-						<div class="required inline field {{if .Err_Email}}error{{end}}">
-							<label for="email">{{.i18n.Tr "email"}}</label>
-							<input id="email" name="email" type="email" value="{{.email}}" required>
-							<span class="help">{{.i18n.Tr "signup.email_helper" | Safe}}</span>
-						</div>
-						<div class="required inline field {{if .Err_Password}}error{{end}}">
-							<label for="password">{{.i18n.Tr "password"}}</label>
-							<input id="password" name="password" type="password" value="{{.password}}" autocomplete="off" required>
-						</div>
-						<div class="required inline field {{if .Err_Password}}error{{end}}">
-							<label for="retype">{{.i18n.Tr "re_type"}}</label>
-							<input id="retype" name="retype" type="password" value="{{.retype}}" autocomplete="off" required>
-						</div>
-						{{if .EnableCaptcha}}
-							<div class="inline field">
-								<label></label>
-								{{.Captcha.CreateHtml}}
-							</div>
-							<div class="required inline field {{if .Err_Captcha}}error{{end}}">
-								<label for="captcha">{{.i18n.Tr "captcha"}}</label>
-								<input id="captcha" name="captcha" value="{{.captcha}}" autocomplete="off">
-							</div>
-						{{end}}
-
-						<div class="inline field">
-							<label></label>
-							<button class="ui green button">{{.i18n.Tr "auth.create_new_account"}}</button>
-						</div>
-						<div class="inline field">
-							<label></label>
-							<a href="{{AppSubUrl}}/user/login">{{if .IsSocialLogin}}{{.i18n.Tr "auth.social_register_helper_msg"}}{{else}}{{.i18n.Tr "auth.register_helper_msg"}}{{end}}</a>
-						</div>
-					{{end}}
-				</div>
-			</form>
-		</div>
-	</div>
-</div>
-=======
 {{template "user/auth/signup_inner" .}}
->>>>>>> c0ea3963
 {{template "base/footer" .}}