--- conflicted
+++ resolved
@@ -45,11 +45,7 @@
                 <a href="/{{$username}}/{{$reponame}}/commit/{{.LastCommit.Oid.String}}">{{.LastCommit.Message}}</a>
             </div>
             <div class="panel-body info-content">
-<<<<<<< HEAD
                 <a href="/user/{{.LastCommit.Author.Name}}">{{.LastCommit.Author.Name}}</a> <span class="text-muted">{{TimeSince .LastCommit.Author.When}}</span>
-=======
-                <a href="/user/{{.LatestCommit.Author}}">{{.LatestCommit.Author}}</a> <span class="text-muted">{{TimeSince .CurrentCommit.Committer.When}}</span>
->>>>>>> 3ceb008e
             </div>
             <table class="panel-footer table file-list">
                 <thead class="hidden">
@@ -61,7 +57,6 @@
                 </tr>
                 </thead>
                 <tbody>
-                {{$currentCommit := .CurrentCommit}}
                 {{range .Files}}
                 <tr
                 {{if .IsDir}}class="is-dir"{{end}}>
