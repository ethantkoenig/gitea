{{template "base/head" .}}
<div class="repository new fork">
	<div class="ui middle very relaxed page grid">
		<div class="column">
			<form class="ui form" action="{{.Link}}" method="post">
				{{.CsrfTokenHtml}}
				<h3 class="ui top attached header">
					{{.i18n.Tr "new_fork"}}
				</h3>
				<div class="ui attached segment">
					{{template "base/alert" .}}
					<div class="inline required field {{if .Err_Owner}}error{{end}}">
						<label>{{.i18n.Tr "repo.owner"}}</label>
						<div class="ui selection owner dropdown">
							<input type="hidden" id="uid" name="uid" value="{{.ContextUser.ID}}" required>
							<span class="text">
								<img class="ui mini image" src="{{.ContextUser.RelAvatarLink}}">
								{{.ContextUser.ShortName 20}}
							</span>
							<i class="dropdown icon"></i>
							<div class="menu">
								{{if .CanForkToUser}}
									<div class="item" data-value="{{.SignedUser.ID}}">
										<img class="ui mini image" src="{{.SignedUser.RelAvatarLink}}">
										{{.SignedUser.ShortName 20}}
									</div>
								{{end}}
								{{range .Orgs}}
<<<<<<< HEAD
									{{if .IsOwnedBy $.SignedUser.ID}}
										<div class="item" data-value="{{.ID}}">
											<img class="ui mini image" src="{{.RelAvatarLink}}">
											{{.ShortName 20}}
										</div>
									{{end}}
=======
									<div class="item" data-value="{{.ID}}">
										<img class="ui mini image" src="{{.RelAvatarLink}}">
										{{.ShortName 20}}
									</div>
>>>>>>> e22be08a
								{{end}}
							</div>
						</div>
					</div>

					<div class="inline field">
						<label>{{.i18n.Tr "repo.fork_from"}}</label>
						<a href="{{AppSubUrl}}/{{.ForkFrom}}">{{.ForkFrom}}</a>
					</div>
					<div class="inline required field {{if .Err_RepoName}}error{{end}}">
						<label for="repo_name">{{.i18n.Tr "repo.repo_name"}}</label>
						<input id="repo_name" name="repo_name" value="{{.repo_name}}" required>
					</div>
					{{if .SignedUser.IsAdmin}}
					<div class="inline field">
						<label>{{.i18n.Tr "repo.visibility"}}</label>
						<div class="ui read-only checkbox">
							<input type="checkbox" {{if .IsPrivate}}checked{{end}}>
							<label>{{.i18n.Tr "repo.visiblity_helper" | Safe}}</label>
						</div>
						<span class="help">{{.i18n.Tr "repo.fork_visiblity_helper"}}</span>
					</div>
					{{end}}
					<div class="inline field {{if .Err_Description}}error{{end}}">
						<label for="description">{{.i18n.Tr "repo.repo_desc"}}</label>
						<textarea id="description" name="description">{{.description}}</textarea>
					</div>

					<div class="inline field">
						<label></label>
						<button class="ui green button">
							{{.i18n.Tr "repo.fork_repo"}}
						</button>
						<a class="ui button" href="{{AppSubUrl}}/{{.ForkFrom}}">{{.i18n.Tr "cancel"}}</a>
					</div>
				</div>
			</form>
		</div>
	</div>
</div>
{{template "base/footer" .}}<|MERGE_RESOLUTION|>--- conflicted
+++ resolved
@@ -26,19 +26,16 @@
 									</div>
 								{{end}}
 								{{range .Orgs}}
-<<<<<<< HEAD
 									{{if .IsOwnedBy $.SignedUser.ID}}
 										<div class="item" data-value="{{.ID}}">
 											<img class="ui mini image" src="{{.RelAvatarLink}}">
 											{{.ShortName 20}}
 										</div>
 									{{end}}
-=======
 									<div class="item" data-value="{{.ID}}">
 										<img class="ui mini image" src="{{.RelAvatarLink}}">
 										{{.ShortName 20}}
 									</div>
->>>>>>> e22be08a
 								{{end}}
 							</div>
 						</div>
