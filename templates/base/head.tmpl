<!DOCTYPE html>
<html>
<head data-suburl="{{AppSubUrl}}">
	<meta charset="utf-8">
	<meta http-equiv="x-ua-compatible" content="ie=edge">
	<title>{{if .Title}}{{.Title}} - {{end}}{{AppName}}</title>
	<meta name="theme-color" content="{{ThemeColorMetaTag}}">
	<meta name="author" content="{{if .Repository}}{{.Owner.Name}}{{else}}DCS - open-licensed biblical content{{end}}" />
	<meta name="description" content="{{if .Repository}}{{.Repository.Name}}{{if .Repository.Description}} - {{.Repository.Description}}{{end}}{{else}}Door43 Content Service (DCS) is an open-access translation platform for open-licensed discipleship resources in any language. Contributors from all over the world work together on this website to create, translate, and distribute legally unrestricted discipleship resources.{{end}}" />
	<meta name="keywords" content="{{MetaKeywords}}">
	<meta name="referrer" content="no-referrer" />
	<meta name="_csrf" content="{{.CsrfToken}}" />
	<meta name="_suburl" content="{{AppSubUrl}}" />
	{{if .IsSigned}}
		<meta name="_uid" content="{{.SignedUser.ID}}" />
	{{end}}
	{{if .ContextUser}}
		<meta name="_context_uid" content="{{.ContextUser.ID}}" />
	{{end}}
	{{if .SearchLimit}}
		<meta name="_search_limit" content="{{.SearchLimit}}" />
	{{end}}
{{if .GoGetImport}}
	<meta name="go-import" content="{{.GoGetImport}} git {{.CloneLink.HTTPS}}">
	<meta name="go-source" content="{{.GoGetImport}} _ {{.GoDocDirectory}} {{.GoDocFile}}">
{{end}}

	<script>
	{{SafeJS `/*
	@licstart  The following is the entire license notice for the
        JavaScript code in this page.

	Copyright (c) 2016 The Gitea Authors
	Copyright (c) 2015 The Gogs Authors

	Permission is hereby granted, free of charge, to any person obtaining a copy
	of this software and associated documentation files (the "Software"), to deal
	in the Software without restriction, including without limitation the rights
	to use, copy, modify, merge, publish, distribute, sublicense, and/or sell
	copies of the Software, and to permit persons to whom the Software is
	furnished to do so, subject to the following conditions:

	The above copyright notice and this permission notice shall be included in
	all copies or substantial portions of the Software.

	THE SOFTWARE IS PROVIDED "AS IS", WITHOUT WARRANTY OF ANY KIND, EXPRESS OR
	IMPLIED, INCLUDING BUT NOT LIMITED TO THE WARRANTIES OF MERCHANTABILITY,
	FITNESS FOR A PARTICULAR PURPOSE AND NONINFRINGEMENT. IN NO EVENT SHALL THE
	AUTHORS OR COPYRIGHT HOLDERS BE LIABLE FOR ANY CLAIM, DAMAGES OR OTHER
	LIABILITY, WHETHER IN AN ACTION OF CONTRACT, TORT OR OTHERWISE, ARISING FROM,
	OUT OF OR IN CONNECTION WITH THE SOFTWARE OR THE USE OR OTHER DEALINGS IN
	THE SOFTWARE.
	---
	Licensing information for additional javascript libraries can be found at:
	  {{AppSubUrl}}/vendor/librejs.html

	@licend  The above is the entire license notice
        for the JavaScript code in this page.
	*/`}}
	</script>

	<link rel="shortcut icon" href="{{AppSubUrl}}/img/favicon.png" />
	<link rel="mask-icon" href="{{AppSubUrl}}/img/gitea-safari.svg" color="#609926">
	<link rel="preload" href="{{AppSubUrl}}/vendor/assets/font-awesome/css/font-awesome.min.css" as="style" onload="this.rel='stylesheet'">
	<noscript><link rel="stylesheet" href="{{AppSubUrl}}/vendor/assets/font-awesome/css/font-awesome.min.css"></noscript>
	<link rel="stylesheet" href="{{AppSubUrl}}/vendor/assets/octicons/octicons.min.css">

{{if .RequireSimpleMDE}}
	<link rel="stylesheet" href="{{AppSubUrl}}/vendor/plugins/simplemde/simplemde.min.css">
{{end}}

{{if .RequireGitGraph}}
	<!-- graph -->
	<link rel="stylesheet" href="{{AppSubUrl}}/vendor/plugins/gitgraph/gitgraph.css">
{{end}}

	<!-- Stylesheet -->
	<link rel="stylesheet" href="{{AppSubUrl}}/vendor/plugins/semantic/semantic.min.css">
	<link rel="stylesheet" href="{{AppSubUrl}}/css/index.css?v={{MD5 AppVer}}">
	<noscript>
		<style>
			.dropdown:hover > .menu { display: block; }
			.ui.secondary.menu .dropdown.item > .menu { margin-top: 0; }
		</style>
	</noscript>

{{if .RequireHighlightJS}}
	<link rel="stylesheet" href="{{AppSubUrl}}/vendor/plugins/highlight/github.css">
{{end}}
{{if .RequireMinicolors}}
	<link rel="stylesheet" href="{{AppSubUrl}}/vendor/plugins/jquery.minicolors/jquery.minicolors.css">
{{end}}
{{if .RequireDatetimepicker}}
	<link rel="stylesheet" href="{{AppSubUrl}}/vendor/plugins/jquery.datetimepicker/jquery.datetimepicker.css">
{{end}}
{{if .RequireDropzone}}
	<link rel="stylesheet" href="{{AppSubUrl}}/vendor/plugins/dropzone/dropzone.css">
{{end}}
	<style class="list-search-style"></style>

	<script src="{{AppSubUrl}}/vendor/plugins/cssrelpreload/loadCSS.min.js"></script>
	<script src="{{AppSubUrl}}/vendor/plugins/cssrelpreload/cssrelpreload.min.js"></script>
{{if .PageIsUserProfile}}
	<meta property="og:title" content="{{.Owner.Name}}" />
	<meta property="og:type" content="profile" />
	<meta property="og:image" content="{{.Owner.AvatarLink}}" />
	<meta property="og:url" content="{{.Owner.HTMLURL}}" />
	<meta property="og:site_name" content="{{AppName}}" />
{{else if .Repository}}
	<meta property="og:title" content="{{.Repository.Name}}" />
	<meta property="og:type" content="object" />
	<meta property="og:image" content="{{.Repository.Owner.AvatarLink}}" />
	<meta property="og:url" content="{{.Repository.HTMLURL}}" />
	{{if .Repository.Description}}
	<meta property="og:description" content="{{.Repository.Description}}" />
	{{end}}
	<meta property="og:site_name" content="{{AppName}}" />
{{else}}
	<meta property="og:title" content="{{AppName}}">
	<meta property="og:type" content="website" />
	<meta property="og:image" content="{{AppSubUrl}}/img/favicon.png" />
	<meta property="og:url" content="{{AppUrl}}" />
	<meta property="og:description" content="{{MetaDescription}}">
{{end}}
</head>
<body>
	<div class="full height">
		<noscript>{{.i18n.Tr "enable_javascript"}}</noscript>

		{{if not .PageIsInstall}}
			<div class="following bar light">
				<div class="ui container">
					<div class="ui grid">
						<div class="column">
							<div class="ui top secondary menu">
								<a class="item brand" href="{{AppSubUrl}}/">
									<img class="ui mini image" src="{{AppSubUrl}}/img/gitea-sm.png">
								</a>

								{{if .IsSigned}}
									<a class="item{{if .PageIsDashboard}} active{{end}}" href="{{AppSubUrl}}/">{{.i18n.Tr "dashboard"}}</a>
									<a class="item{{if .PageIsIssues}} active{{end}}" href="{{AppSubUrl}}/issues">{{.i18n.Tr "issues"}}</a>
									<a class="item{{if .PageIsPulls}} active{{end}}" href="{{AppSubUrl}}/pulls">{{.i18n.Tr "pull_requests"}}</a>
									<a class="item{{if .PageIsExplore}} active{{end}}" href="{{AppSubUrl}}/explore/repos">{{.i18n.Tr "explore"}}</a>

								{{else}}
									<a class="item{{if .PageIsHome}} active{{end}}" href="{{AppSubUrl}}/">{{.i18n.Tr "home"}}</a>
								{{end}}
								<a class="item" href="{{AppSubUrl}}/Door43/pages/wiki/Welcome-to-Door43-Content-Service%21" rel="noreferrer">About DCS</a>
								<a class="item" href="http://ufw.io/team43" rel="noreferrer">{{.i18n.Tr "help"}}</a>

								{{/*<div class="item">
									<div class="ui icon input">
									<input class="searchbox" type="text" placeholder="{{.i18n.Tr "search_project"}}">
									<i class="search icon"></i>
									</div>
									</div>*/}}

								{{if .IsSigned}}
									<div class="right menu">
										<a href="{{AppSubUrl}}/notifications" class="ui head link jump item poping up" data-content='{{.i18n.Tr "notifications"}}' data-variation="tiny inverted">
											<span class="text">
												<i class="octicon octicon-inbox"><span class="sr-only">{{.i18n.Tr "notifications"}}</span></i>

												{{if .NotificationUnreadCount}}
													<span class="ui red label">
														{{.NotificationUnreadCount}}
													</span>
												{{end}}
											</span>
										</a>

										<div class="ui dropdown head link jump item poping up" data-content="{{.i18n.Tr "create_new"}}" data-variation="tiny inverted">
											<span class="text">
												<i class="octicon octicon-plus"><span class="sr-only">{{.i18n.Tr "create_new"}}</span></i>
												<i class="octicon octicon-triangle-down"></i>
											</span>
											<div class="menu">
												<a class="item" href="{{AppSubUrl}}/repo/create">
													<i class="octicon octicon-plus"></i> {{.i18n.Tr "new_repo"}}
												</a>
												<a class="item" href="{{AppSubUrl}}/repo/migrate">
													<i class="octicon octicon-repo-clone"></i> {{.i18n.Tr "new_migrate"}}
												</a>
												{{if .SignedUser.CanCreateOrganization}}
												<a class="item" href="{{AppSubUrl}}/org/create">
													<i class="octicon octicon-organization"></i> {{.i18n.Tr "new_org"}}
												</a>
												{{end}}
											</div><!-- end content create new menu -->
										</div><!-- end dropdown menu create new -->

										<div class="ui dropdown head link jump item poping up" tabindex="-1" data-content="{{.i18n.Tr "user_profile_and_more"}}" data-variation="tiny inverted">
											<span class="text avatar">
												<img class="ui small rounded image" src="{{.SignedUser.RelAvatarLink}}">
												<span class="sr-only">{{.i18n.Tr "user_profile_and_more"}}</span>
												<i class="octicon octicon-triangle-down" tabindex="-1"></i>
											</span>
											<div class="menu" tabindex="-1">
												<div class="ui header">
													{{.i18n.Tr "signed_in_as"}} <strong>{{.SignedUser.Name}}</strong>
												</div>

												<div class="divider"></div>
												<a class="item" href="{{AppSubUrl}}/{{.SignedUser.Name}}">
													<i class="octicon octicon-person"></i>
													{{.i18n.Tr "your_profile"}}<!-- Your profile -->
												</a>
												<a class="item" href="{{AppSubUrl}}/{{.SignedUser.Name}}?tab=stars">
													<i class="octicon octicon-star"></i>
													{{.i18n.Tr "your_starred"}}
												</a>
												<a class="{{if .PageIsUserSettings}}active{{end}} item" href="{{AppSubUrl}}/user/settings">
													<i class="octicon octicon-settings"></i>
													{{.i18n.Tr "your_settings"}}<!-- Your settings -->
												</a>
												<a class="item" target="_blank" rel="noopener noreferrer" href="https://docs.gitea.io">
													<i class="octicon octicon-question"></i>
													{{.i18n.Tr "help"}}<!-- Help -->
												</a>
												{{if .IsAdmin}}
													<div class="divider"></div>

													<a class="{{if .PageIsAdmin}}active{{end}} item" href="{{AppSubUrl}}/admin">
														<i class="icon settings"></i>
														{{.i18n.Tr "admin_panel"}}<!-- Admin Panel -->
													</a>
												{{end}}

												<div class="divider"></div>
												<a class="item" href="{{AppSubUrl}}/user/logout">
													<i class="octicon octicon-sign-out"></i>
													{{.i18n.Tr "sign_out"}}<!-- Sign Out -->
												</a>
											</div><!-- end content avatar menu -->
										</div><!-- end dropdown avatar menu -->
									</div><!-- end signed user right menu -->

								{{else}}

<<<<<<< HEAD
=======
									<a class="item" target="_blank" rel="noopener noreferrer" href="https://docs.gitea.io">{{.i18n.Tr "help"}}</a>
>>>>>>> e22be08a
									<div class="right menu">
										{{if .ShowRegistrationButton}}
											<a class="item{{if .PageIsSignUp}} active{{end}}" href="{{AppSubUrl}}/user/sign_up">
												<i class="octicon octicon-person"></i> {{.i18n.Tr "register"}}
											</a>
										{{end}}
										<a class="item{{if .PageIsSignIn}} active{{end}}" href="{{AppSubUrl}}/user/login?redirect_to={{.Link}}">
											<i class="octicon octicon-sign-in"></i> {{.i18n.Tr "sign_in"}}
										</a>
									</div><!-- end anonymous right menu -->

								{{end}}
							</div><!-- end top menu -->
						</div><!-- end column -->
					</div><!-- end grid -->
				</div><!-- end container -->
			</div><!-- end bar -->
		{{end}}
{{/*
	</div>
</body>
</html>
*/}}<|MERGE_RESOLUTION|>--- conflicted
+++ resolved
@@ -238,10 +238,7 @@
 
 								{{else}}
 
-<<<<<<< HEAD
-=======
 									<a class="item" target="_blank" rel="noopener noreferrer" href="https://docs.gitea.io">{{.i18n.Tr "help"}}</a>
->>>>>>> e22be08a
 									<div class="right menu">
 										{{if .ShowRegistrationButton}}
 											<a class="item{{if .PageIsSignUp}} active{{end}}" href="{{AppSubUrl}}/user/sign_up">
