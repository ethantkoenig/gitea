// Copyright 2015 The Xorm Authors. All rights reserved.
// Use of this source code is governed by a BSD-style
// license that can be found in the LICENSE file.

package xorm

import (
	"fmt"
	"strconv"
	"strings"

	"github.com/go-xorm/core"
)

var (
	mssqlReservedWords = map[string]bool{
		"ADD":                    true,
		"EXTERNAL":               true,
		"PROCEDURE":              true,
		"ALL":                    true,
		"FETCH":                  true,
		"PUBLIC":                 true,
		"ALTER":                  true,
		"FILE":                   true,
		"RAISERROR":              true,
		"AND":                    true,
		"FILLFACTOR":             true,
		"READ":                   true,
		"ANY":                    true,
		"FOR":                    true,
		"READTEXT":               true,
		"AS":                     true,
		"FOREIGN":                true,
		"RECONFIGURE":            true,
		"ASC":                    true,
		"FREETEXT":               true,
		"REFERENCES":             true,
		"AUTHORIZATION":          true,
		"FREETEXTTABLE":          true,
		"REPLICATION":            true,
		"BACKUP":                 true,
		"FROM":                   true,
		"RESTORE":                true,
		"BEGIN":                  true,
		"FULL":                   true,
		"RESTRICT":               true,
		"BETWEEN":                true,
		"FUNCTION":               true,
		"RETURN":                 true,
		"BREAK":                  true,
		"GOTO":                   true,
		"REVERT":                 true,
		"BROWSE":                 true,
		"GRANT":                  true,
		"REVOKE":                 true,
		"BULK":                   true,
		"GROUP":                  true,
		"RIGHT":                  true,
		"BY":                     true,
		"HAVING":                 true,
		"ROLLBACK":               true,
		"CASCADE":                true,
		"HOLDLOCK":               true,
		"ROWCOUNT":               true,
		"CASE":                   true,
		"IDENTITY":               true,
		"ROWGUIDCOL":             true,
		"CHECK":                  true,
		"IDENTITY_INSERT":        true,
		"RULE":                   true,
		"CHECKPOINT":             true,
		"IDENTITYCOL":            true,
		"SAVE":                   true,
		"CLOSE":                  true,
		"IF":                     true,
		"SCHEMA":                 true,
		"CLUSTERED":              true,
		"IN":                     true,
		"SECURITYAUDIT":          true,
		"COALESCE":               true,
		"INDEX":                  true,
		"SELECT":                 true,
		"COLLATE":                true,
		"INNER":                  true,
		"SEMANTICKEYPHRASETABLE": true,
		"COLUMN":                 true,
		"INSERT":                 true,
		"SEMANTICSIMILARITYDETAILSTABLE": true,
		"COMMIT":                  true,
		"INTERSECT":               true,
		"SEMANTICSIMILARITYTABLE": true,
		"COMPUTE":                 true,
		"INTO":                    true,
		"SESSION_USER":            true,
		"CONSTRAINT":              true,
		"IS":                      true,
		"SET":                     true,
		"CONTAINS":                true,
		"JOIN":                    true,
		"SETUSER":                 true,
		"CONTAINSTABLE":           true,
		"KEY":                     true,
		"SHUTDOWN":                true,
		"CONTINUE":                true,
		"KILL":                    true,
		"SOME":                    true,
		"CONVERT":                 true,
		"LEFT":                    true,
		"STATISTICS":              true,
		"CREATE":                  true,
		"LIKE":                    true,
		"SYSTEM_USER":             true,
		"CROSS":                   true,
		"LINENO":                  true,
		"TABLE":                   true,
		"CURRENT":                 true,
		"LOAD":                    true,
		"TABLESAMPLE":             true,
		"CURRENT_DATE":            true,
		"MERGE":                   true,
		"TEXTSIZE":                true,
		"CURRENT_TIME":            true,
		"NATIONAL":                true,
		"THEN":                    true,
		"CURRENT_TIMESTAMP":       true,
		"NOCHECK":                 true,
		"TO":                      true,
		"CURRENT_USER":            true,
		"NONCLUSTERED":            true,
		"TOP":                     true,
		"CURSOR":                  true,
		"NOT":                     true,
		"TRAN":                    true,
		"DATABASE":                true,
		"NULL":                    true,
		"TRANSACTION":             true,
		"DBCC":                    true,
		"NULLIF":                  true,
		"TRIGGER":                 true,
		"DEALLOCATE":              true,
		"OF":                      true,
		"TRUNCATE":                true,
		"DECLARE":                 true,
		"OFF":                     true,
		"TRY_CONVERT":             true,
		"DEFAULT":                 true,
		"OFFSETS":                 true,
		"TSEQUAL":                 true,
		"DELETE":                  true,
		"ON":                      true,
		"UNION":                   true,
		"DENY":                    true,
		"OPEN":                    true,
		"UNIQUE":                  true,
		"DESC":                    true,
		"OPENDATASOURCE":          true,
		"UNPIVOT":                 true,
		"DISK":                    true,
		"OPENQUERY":               true,
		"UPDATE":                  true,
		"DISTINCT":                true,
		"OPENROWSET":              true,
		"UPDATETEXT":              true,
		"DISTRIBUTED":             true,
		"OPENXML":                 true,
		"USE":                     true,
		"DOUBLE":                  true,
		"OPTION":                  true,
		"USER":                    true,
		"DROP":                    true,
		"OR":                      true,
		"VALUES":                  true,
		"DUMP":                    true,
		"ORDER":                   true,
		"VARYING":                 true,
		"ELSE":                    true,
		"OUTER":                   true,
		"VIEW":                    true,
		"END":                     true,
		"OVER":                    true,
		"WAITFOR":                 true,
		"ERRLVL":                  true,
		"PERCENT":                 true,
		"WHEN":                    true,
		"ESCAPE":                  true,
		"PIVOT":                   true,
		"WHERE":                   true,
		"EXCEPT":                  true,
		"PLAN":                    true,
		"WHILE":                   true,
		"EXEC":                    true,
		"PRECISION":               true,
		"WITH":                    true,
		"EXECUTE":                 true,
		"PRIMARY":                 true,
		"WITHIN":                  true,
		"EXISTS":                  true,
		"PRINT":                   true,
		"WRITETEXT":               true,
		"EXIT":                    true,
		"PROC":                    true,
	}
)

type mssql struct {
	core.Base
}

func (db *mssql) Init(d *core.DB, uri *core.Uri, drivername, dataSourceName string) error {
	return db.Base.Init(d, db, uri, drivername, dataSourceName)
}

func (db *mssql) SqlType(c *core.Column) string {
	var res string
	switch t := c.SQLType.Name; t {
	case core.Bool:
		res = core.TinyInt
		if c.Default == "true" {
			c.Default = "1"
		} else if c.Default == "false" {
			c.Default = "0"
		}
	case core.Serial:
		c.IsAutoIncrement = true
		c.IsPrimaryKey = true
		c.Nullable = false
		res = core.Int
	case core.BigSerial:
		c.IsAutoIncrement = true
		c.IsPrimaryKey = true
		c.Nullable = false
		res = core.BigInt
	case core.Bytea, core.Blob, core.Binary, core.TinyBlob, core.MediumBlob, core.LongBlob:
		res = core.VarBinary
		if c.Length == 0 {
			c.Length = 50
		}
	case core.TimeStamp:
		res = core.DateTime
	case core.TimeStampz:
		res = "DATETIMEOFFSET"
		c.Length = 7
	case core.MediumInt:
		res = core.Int
<<<<<<< HEAD
	case core.MediumText, core.TinyText, core.LongText, core.Json:
		res = core.Text
=======
	case core.Text, core.MediumText, core.TinyText, core.LongText, core.Json:
		res = core.Varchar + "(MAX)"
>>>>>>> bb5a6b7a
	case core.Double:
		res = core.Real
	case core.Uuid:
		res = core.Varchar
		c.Length = 40
	default:
		res = t
	}

	if res == core.Int {
		return core.Int
	}

	hasLen1 := (c.Length > 0)
	hasLen2 := (c.Length2 > 0)

	if hasLen2 {
		res += "(" + strconv.Itoa(c.Length) + "," + strconv.Itoa(c.Length2) + ")"
	} else if hasLen1 {
		res += "(" + strconv.Itoa(c.Length) + ")"
	}
	return res
}

func (db *mssql) SupportInsertMany() bool {
	return true
}

func (db *mssql) IsReserved(name string) bool {
	_, ok := mssqlReservedWords[name]
	return ok
}

func (db *mssql) Quote(name string) string {
	return "\"" + name + "\""
}

func (db *mssql) QuoteStr() string {
	return "\""
}

func (db *mssql) SupportEngine() bool {
	return false
}

func (db *mssql) AutoIncrStr() string {
	return "IDENTITY"
}

func (db *mssql) DropTableSql(tableName string) string {
	return fmt.Sprintf("IF EXISTS (SELECT * FROM sysobjects WHERE id = "+
		"object_id(N'%s') and OBJECTPROPERTY(id, N'IsUserTable') = 1) "+
		"DROP TABLE \"%s\"", tableName, tableName)
}

func (db *mssql) SupportCharset() bool {
	return false
}

func (db *mssql) IndexOnTable() bool {
	return true
}

func (db *mssql) IndexCheckSql(tableName, idxName string) (string, []interface{}) {
	args := []interface{}{idxName}
	sql := "select name from sysindexes where id=object_id('" + tableName + "') and name=?"
	return sql, args
}

/*func (db *mssql) ColumnCheckSql(tableName, colName string) (string, []interface{}) {
	args := []interface{}{tableName, colName}
	sql := `SELECT "COLUMN_NAME" FROM "INFORMATION_SCHEMA"."COLUMNS" WHERE "TABLE_NAME" = ? AND "COLUMN_NAME" = ?`
	return sql, args
}*/

func (db *mssql) IsColumnExist(tableName, colName string) (bool, error) {
	query := `SELECT "COLUMN_NAME" FROM "INFORMATION_SCHEMA"."COLUMNS" WHERE "TABLE_NAME" = ? AND "COLUMN_NAME" = ?`

	return db.HasRecords(query, tableName, colName)
}

func (db *mssql) TableCheckSql(tableName string) (string, []interface{}) {
	args := []interface{}{}
	sql := "select * from sysobjects where id = object_id(N'" + tableName + "') and OBJECTPROPERTY(id, N'IsUserTable') = 1"
	return sql, args
}

func (db *mssql) GetColumns(tableName string) ([]string, map[string]*core.Column, error) {
	args := []interface{}{}
	s := `select a.name as name, b.name as ctype,a.max_length,a.precision,a.scale,a.is_nullable as nullable,
	      replace(replace(isnull(c.text,''),'(',''),')','') as vdefault   
          from sys.columns a left join sys.types b on a.user_type_id=b.user_type_id 
          left join  sys.syscomments c  on a.default_object_id=c.id 
          where a.object_id=object_id('` + tableName + `')`
	db.LogSQL(s, args)

	rows, err := db.DB().Query(s, args...)
	if err != nil {
		return nil, nil, err
	}
	defer rows.Close()

	cols := make(map[string]*core.Column)
	colSeq := make([]string, 0)
	for rows.Next() {
		var name, ctype, vdefault string
		var maxLen, precision, scale int
		var nullable bool
		err = rows.Scan(&name, &ctype, &maxLen, &precision, &scale, &nullable, &vdefault)
		if err != nil {
			return nil, nil, err
		}

		col := new(core.Column)
		col.Indexes = make(map[string]int)
		col.Name = strings.Trim(name, "` ")
		col.Nullable = nullable
		col.Default = vdefault
		ct := strings.ToUpper(ctype)
		if ct == "DECIMAL" {
			col.Length = precision
			col.Length2 = scale
		} else {
			col.Length = maxLen
		}
		switch ct {
		case "DATETIMEOFFSET":
			col.SQLType = core.SQLType{Name: core.TimeStampz, DefaultLength: 0, DefaultLength2: 0}
		case "NVARCHAR":
			col.SQLType = core.SQLType{Name: core.NVarchar, DefaultLength: 0, DefaultLength2: 0}
		case "IMAGE":
			col.SQLType = core.SQLType{Name: core.VarBinary, DefaultLength: 0, DefaultLength2: 0}
		default:
			if _, ok := core.SqlTypes[ct]; ok {
				col.SQLType = core.SQLType{Name: ct, DefaultLength: 0, DefaultLength2: 0}
			} else {
				return nil, nil, fmt.Errorf("Unknown colType %v for %v - %v", ct, tableName, col.Name)
			}
		}

		if col.SQLType.IsText() || col.SQLType.IsTime() {
			if col.Default != "" {
				col.Default = "'" + col.Default + "'"
			} else {
				if col.DefaultIsEmpty {
					col.Default = "''"
				}
			}
		}
		cols[col.Name] = col
		colSeq = append(colSeq, col.Name)
	}
	return colSeq, cols, nil
}

func (db *mssql) GetTables() ([]*core.Table, error) {
	args := []interface{}{}
	s := `select name from sysobjects where xtype ='U'`
	db.LogSQL(s, args)

	rows, err := db.DB().Query(s, args...)
	if err != nil {
		return nil, err
	}
	defer rows.Close()

	tables := make([]*core.Table, 0)
	for rows.Next() {
		table := core.NewEmptyTable()
		var name string
		err = rows.Scan(&name)
		if err != nil {
			return nil, err
		}
		table.Name = strings.Trim(name, "` ")
		tables = append(tables, table)
	}
	return tables, nil
}

func (db *mssql) GetIndexes(tableName string) (map[string]*core.Index, error) {
	args := []interface{}{tableName}
	s := `SELECT
IXS.NAME                    AS  [INDEX_NAME],
C.NAME                      AS  [COLUMN_NAME],
IXS.is_unique AS [IS_UNIQUE]
FROM SYS.INDEXES IXS
INNER JOIN SYS.INDEX_COLUMNS   IXCS
ON IXS.OBJECT_ID=IXCS.OBJECT_ID  AND IXS.INDEX_ID = IXCS.INDEX_ID
INNER   JOIN SYS.COLUMNS C  ON IXS.OBJECT_ID=C.OBJECT_ID
AND IXCS.COLUMN_ID=C.COLUMN_ID
WHERE IXS.TYPE_DESC='NONCLUSTERED' and OBJECT_NAME(IXS.OBJECT_ID) =?
`
	db.LogSQL(s, args)

	rows, err := db.DB().Query(s, args...)
	if err != nil {
		return nil, err
	}
	defer rows.Close()

	indexes := make(map[string]*core.Index, 0)
	for rows.Next() {
		var indexType int
		var indexName, colName, isUnique string

		err = rows.Scan(&indexName, &colName, &isUnique)
		if err != nil {
			return nil, err
		}

		i, err := strconv.ParseBool(isUnique)
		if err != nil {
			return nil, err
		}

		if i {
			indexType = core.UniqueType
		} else {
			indexType = core.IndexType
		}

		colName = strings.Trim(colName, "` ")

		if strings.HasPrefix(indexName, "IDX_"+tableName) || strings.HasPrefix(indexName, "UQE_"+tableName) {
			indexName = indexName[5+len(tableName):]
		}

		var index *core.Index
		var ok bool
		if index, ok = indexes[indexName]; !ok {
			index = new(core.Index)
			index.Type = indexType
			index.Name = indexName
			indexes[indexName] = index
		}
		index.AddColumn(colName)
	}
	return indexes, nil
}

func (db *mssql) CreateTableSql(table *core.Table, tableName, storeEngine, charset string) string {
	var sql string
	if tableName == "" {
		tableName = table.Name
	}

	sql = "IF NOT EXISTS (SELECT [name] FROM sys.tables WHERE [name] = '" + tableName + "' ) CREATE TABLE "

	sql += db.QuoteStr() + tableName + db.QuoteStr() + " ("

	pkList := table.PrimaryKeys

	for _, colName := range table.ColumnsSeq() {
		col := table.GetColumn(colName)
		if col.IsPrimaryKey && len(pkList) == 1 {
			sql += col.String(db)
		} else {
			sql += col.StringNoPk(db)
		}
		sql = strings.TrimSpace(sql)
		sql += ", "
	}

	if len(pkList) > 1 {
		sql += "PRIMARY KEY ( "
		sql += strings.Join(pkList, ",")
		sql += " ), "
	}

	sql = sql[:len(sql)-2] + ")"
	sql += ";"
	return sql
}

func (db *mssql) ForUpdateSql(query string) string {
	return query
}

func (db *mssql) Filters() []core.Filter {
	return []core.Filter{&core.IdFilter{}, &core.QuoteFilter{}}
}<|MERGE_RESOLUTION|>--- conflicted
+++ resolved
@@ -242,13 +242,8 @@
 		c.Length = 7
 	case core.MediumInt:
 		res = core.Int
-<<<<<<< HEAD
-	case core.MediumText, core.TinyText, core.LongText, core.Json:
-		res = core.Text
-=======
 	case core.Text, core.MediumText, core.TinyText, core.LongText, core.Json:
 		res = core.Varchar + "(MAX)"
->>>>>>> bb5a6b7a
 	case core.Double:
 		res = core.Real
 	case core.Uuid:
@@ -339,9 +334,9 @@
 func (db *mssql) GetColumns(tableName string) ([]string, map[string]*core.Column, error) {
 	args := []interface{}{}
 	s := `select a.name as name, b.name as ctype,a.max_length,a.precision,a.scale,a.is_nullable as nullable,
-	      replace(replace(isnull(c.text,''),'(',''),')','') as vdefault   
-          from sys.columns a left join sys.types b on a.user_type_id=b.user_type_id 
-          left join  sys.syscomments c  on a.default_object_id=c.id 
+	      replace(replace(isnull(c.text,''),'(',''),')','') as vdefault
+          from sys.columns a left join sys.types b on a.user_type_id=b.user_type_id
+          left join  sys.syscomments c  on a.default_object_id=c.id
           where a.object_id=object_id('` + tableName + `')`
 	db.LogSQL(s, args)
 
