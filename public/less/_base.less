--- conflicted
+++ resolved
@@ -8,17 +8,10 @@
 }
 
 body {
-<<<<<<< HEAD
 	font-family: "SBL Hebrew", "Helvetica Neue", "Microsoft YaHei", Arial, Helvetica, sans-serif !important;
 	background-color: #fff;
 	overflow-y: scroll;
 	-webkit-font-smoothing: antialiased;
-=======
-    font-family: "Helvetica Neue", "Microsoft YaHei", Arial, Helvetica, sans-serif !important;
-    background-color: #fff;
-    overflow-y: scroll;
-    -webkit-font-smoothing: antialiased;
->>>>>>> e22be08a
 }
 img {
     border-radius: 3px;
