.emoji {
  width: 1.5em;
  height: 1.5em;
  display: inline-block;
  background-size: contain;
}
@font-face {
  font-family: "SBL Hebrew";
  src: url(themes/default/assets/fonts/SBL_Hbrw.ttf) format("truetype"),
       url(themes/default/assets/fonts/SBL_Hbrw.woff) format("woff");
  unicode-range: U+0590-05FF; /* only applies to Hebrew characters */
}
body {
  font-family: "SBL Hebrew", "Helvetica Neue", "Microsoft YaHei", Arial, Helvetica, sans-serif !important;
  background-color: #fff;
  overflow-y: scroll;
  -webkit-font-smoothing: antialiased;
}
img {
  border-radius: 3px;
}
pre,
code {
  font: 12px Consolas, "Liberation Mono", Menlo, Courier, monospace;
}
pre.raw,
code.raw {
  padding: 7px 12px;
  margin: 10px 0;
  background-color: #f8f8f8;
  border: 1px solid #ddd;
  border-radius: 3px;
  font-size: 13px;
  line-height: 1.5;
  overflow: auto;
}
pre.wrap,
code.wrap {
  white-space: pre-wrap;
  /* CSS 3 */
  word-break: break-word;
}
.dont-break-out {
  /* These are technically the same, but use both */
  overflow-wrap: break-word;
  word-wrap: break-word;
  -ms-word-break: break-all;
  /* This is the dangerous one in WebKit, as it breaks things wherever */
  word-break: break-all;
  /* Instead use this non-standard one: */
  word-break: break-word;
  /* Adds a hyphen where the word breaks, if supported (No Blink) */
  -ms-hyphens: auto;
  -moz-hyphens: auto;
  -webkit-hyphens: auto;
  hyphens: auto;
}
.full.height {
  padding: 0;
  margin: 0 0 -80px 0;
  min-height: 100%;
}
.following.bar {
  z-index: 900;
  left: 0;
  width: 100%;
}
.following.bar.light {
  background-color: white;
  border-bottom: 1px solid #DDDDDD;
  box-shadow: 0 2px 3px rgba(0, 0, 0, 0.04);
}
.following.bar .column .menu {
  margin-top: 0;
}
.following.bar .top.menu a.item.brand {
  padding-left: 0;
}
.following.bar .brand .ui.mini.image {
  width: 30px;
}
.following.bar .top.menu a.item:hover,
.following.bar .top.menu .dropdown.item:hover,
.following.bar .top.menu .dropdown.item.active {
  background-color: transparent;
}
.following.bar .top.menu a.item:hover {
  color: rgba(0, 0, 0, 0.45);
}
.following.bar .top.menu .menu {
  z-index: 900;
}
.following.bar .icon,
.following.bar .octicon {
  margin-right: 5px !important;
}
.following.bar .head.link.item {
  padding-right: 0 !important;
}
.following.bar .avatar > .ui.image {
  margin-right: 0;
}
.following.bar .avatar .octicon-triangle-down {
  margin-top: 6.5px;
}
.following.bar .searchbox {
  background-color: #f4f4f4 !important;
}
.following.bar .searchbox:focus {
  background-color: #e9e9e9 !important;
}
.following.bar .text .octicon {
  width: 16px;
  text-align: center;
}
.following.bar .right.menu .menu {
  left: auto;
  right: 0;
}
.following.bar .right.menu .dropdown .menu {
  margin-top: 0;
}
.ui.left {
  float: left;
}
.ui.right {
  float: right;
}
.ui.container.fluid.padded {
  padding: 0 10px 0 10px;
}
.ui.form .ui.button {
  font-weight: normal;
}
.ui .text.red {
  color: #d95c5c !important;
}
.ui .text.red a {
  color: #d95c5c !important;
}
.ui .text.red a:hover {
  color: #E67777 !important;
}
.ui .text.blue {
  color: #428bca !important;
}
.ui .text.blue a {
  color: #15c !important;
}
.ui .text.blue a:hover {
  color: #428bca !important;
}
.ui .text.black {
  color: #444;
}
.ui .text.black:hover {
  color: #000;
}
.ui .text.grey {
  color: #767676 !important;
}
.ui .text.grey a {
  color: #444 !important;
}
.ui .text.grey a:hover {
  color: #000 !important;
}
.ui .text.light.grey {
  color: #888 !important;
}
.ui .text.green {
  color: #6cc644 !important;
}
.ui .text.purple {
  color: #6e5494 !important;
}
.ui .text.yellow {
  color: #FBBD08 !important;
}
.ui .text.gold {
  color: #a1882b !important;
}
.ui .text.left {
  text-align: left !important;
}
.ui .text.right {
  text-align: right !important;
}
.ui .text.small {
  font-size: 0.75em;
}
.ui .text.normal {
  font-weight: normal;
}
.ui .text.bold {
  font-weight: bold;
}
.ui .text.italic {
  font-style: italic;
}
.ui .text.truncate {
  overflow: hidden;
  text-overflow: ellipsis;
  white-space: nowrap;
  display: inline-block;
}
.ui .text.thin {
  font-weight: normal;
}
.ui .text.middle {
  vertical-align: middle;
}
.ui .message {
  text-align: center;
}
.ui .header > i + .content {
  padding-left: 0.75rem;
  vertical-align: middle;
}
.ui .warning.header {
  background-color: #F9EDBE !important;
  border-color: #F0C36D;
}
.ui .warning.segment {
  border-color: #F0C36D;
}
.ui .info.segment {
  border: 1px solid #c5d5dd;
}
.ui .info.segment.top {
  background-color: #e6f1f6 !important;
}
.ui .info.segment.top h3,
.ui .info.segment.top h4 {
  margin-top: 0;
}
.ui .info.segment.top h3:last-child {
  margin-top: 4px;
}
.ui .info.segment.top > :last-child {
  margin-bottom: 0;
}
.ui .normal.header {
  font-weight: normal;
}
.ui .avatar.image {
  border-radius: 3px;
}
.ui .form .fake {
  display: none !important;
}
.ui .form .sub.field {
  margin-left: 25px;
}
.ui .sha.label {
  font-family: Consolas, Menlo, Monaco, "Lucida Console", monospace;
  font-size: 13px;
  padding: 6px 10px 4px 10px;
  font-weight: normal;
  margin: 0 6px;
}
.ui.status.buttons .octicon {
  margin-right: 4px;
}
.ui.inline.delete-button {
  padding: 8px 15px;
  font-weight: normal;
}
.overflow.menu .items {
  max-height: 300px;
  overflow-y: auto;
}
.overflow.menu .items .item {
  position: relative;
  cursor: pointer;
  display: block;
  border: none;
  height: auto;
  border-top: none;
  line-height: 1em;
  color: rgba(0, 0, 0, 0.8);
  padding: .71428571em 1.14285714em !important;
  font-size: 1rem;
  text-transform: none;
  font-weight: 400;
  box-shadow: none;
  -webkit-touch-callout: none;
}
.overflow.menu .items .item.active {
  font-weight: 700;
}
.overflow.menu .items .item:hover {
  background: rgba(0, 0, 0, 0.05);
  color: rgba(0, 0, 0, 0.8);
  z-index: 13;
}
.scrolling.menu .item.selected {
  font-weight: 700 !important;
}
footer {
  margin-top: 54px !important;
  height: 40px;
  background-color: white;
  border-top: 1px solid #d6d6d6;
  clear: both;
  width: 100%;
  color: #888888;
}
footer .container {
  padding-top: 10px;
}
footer .container .fa {
  width: 16px;
  text-align: center;
  color: #428bca;
}
footer .container .links > * {
  border-left: 1px solid #d6d6d6;
  padding-left: 8px;
  margin-left: 5px;
}
footer .container .links > *:first-child {
  border-left: none;
}
footer .ui.language .menu {
  max-height: 500px;
  overflow-y: auto;
  margin-bottom: 7px;
}
.hide {
  display: none;
}
.center {
  text-align: center;
}
.img-1 {
  width: 2px !important;
  height: 2px !important;
}
.img-2 {
  width: 4px !important;
  height: 4px !important;
}
.img-3 {
  width: 6px !important;
  height: 6px !important;
}
.img-4 {
  width: 8px !important;
  height: 8px !important;
}
.img-5 {
  width: 10px !important;
  height: 10px !important;
}
.img-6 {
  width: 12px !important;
  height: 12px !important;
}
.img-7 {
  width: 14px !important;
  height: 14px !important;
}
.img-8 {
  width: 16px !important;
  height: 16px !important;
}
.img-9 {
  width: 18px !important;
  height: 18px !important;
}
.img-10 {
  width: 20px !important;
  height: 20px !important;
}
.img-11 {
  width: 22px !important;
  height: 22px !important;
}
.img-12 {
  width: 24px !important;
  height: 24px !important;
}
.img-13 {
  width: 26px !important;
  height: 26px !important;
}
.img-14 {
  width: 28px !important;
  height: 28px !important;
}
.img-15 {
  width: 30px !important;
  height: 30px !important;
}
.img-16 {
  width: 32px !important;
  height: 32px !important;
}
.sr-only {
  position: absolute;
  width: 1px;
  height: 1px;
  padding: 0;
  margin: -1px;
  overflow: hidden;
  clip: rect(0, 0, 0, 0);
  border: 0;
}
.sr-only-focusable:active,
.sr-only-focusable:focus {
  position: static;
  width: auto;
  height: auto;
  margin: 0;
  overflow: visible;
  clip: auto;
}
@media only screen and (max-width: 991px) and (min-width: 768px) {
  .ui.container {
    width: 95%;
  }
}
/* Overrides some styles of the Highlight.js plugin */
.hljs {
  background: inherit !important;
  padding: 0 !important;
}
.ui.menu.new-menu {
  justify-content: center !important;
  padding-top: 15px !important;
  margin-top: -15px !important;
  margin-bottom: 15px !important;
  background-color: #FAFAFA !important;
  border-width: 1px !important;
}
.markdown:not(code) {
  overflow: hidden;
  font-family: "SBL Hebrew", "Helvetica Neue", Helvetica, "Segoe UI", Arial, freesans, sans-serif;
  font-size: 16px;
  line-height: 1.6 !important;
  word-wrap: break-word;
}
.markdown:not(code).file-view {
  padding: 2em 2em 2em !important;
}
.markdown:not(code) > *:first-child {
  margin-top: 0 !important;
}
.markdown:not(code) > *:last-child {
  margin-bottom: 0 !important;
}
.markdown:not(code) a:not([href]) {
  color: inherit;
  text-decoration: none;
}
.markdown:not(code) .absent {
  color: #c00;
}
.markdown:not(code) .anchor {
  position: absolute;
  top: 0;
  left: 0;
  display: block;
  padding-right: 6px;
  padding-left: 30px;
  margin-left: -30px;
}
.markdown:not(code) .anchor:focus {
  outline: none;
}
.markdown:not(code) h1,
.markdown:not(code) h2,
.markdown:not(code) h3,
.markdown:not(code) h4,
.markdown:not(code) h5,
.markdown:not(code) h6 {
  position: relative;
  margin-top: 1em;
  margin-bottom: 16px;
  font-weight: bold;
  line-height: 1.4;
}
.markdown:not(code) h1:first-of-type,
.markdown:not(code) h2:first-of-type,
.markdown:not(code) h3:first-of-type,
.markdown:not(code) h4:first-of-type,
.markdown:not(code) h5:first-of-type,
.markdown:not(code) h6:first-of-type {
  margin-top: 0 !important;
}
.markdown:not(code) h1 .octicon-link,
.markdown:not(code) h2 .octicon-link,
.markdown:not(code) h3 .octicon-link,
.markdown:not(code) h4 .octicon-link,
.markdown:not(code) h5 .octicon-link,
.markdown:not(code) h6 .octicon-link {
  display: none;
  color: #000;
  vertical-align: middle;
}
.markdown:not(code) h1:hover .anchor,
.markdown:not(code) h2:hover .anchor,
.markdown:not(code) h3:hover .anchor,
.markdown:not(code) h4:hover .anchor,
.markdown:not(code) h5:hover .anchor,
.markdown:not(code) h6:hover .anchor {
  padding-left: 8px;
  margin-left: -30px;
  text-decoration: none;
}
.markdown:not(code) h1:hover .anchor .octicon-link,
.markdown:not(code) h2:hover .anchor .octicon-link,
.markdown:not(code) h3:hover .anchor .octicon-link,
.markdown:not(code) h4:hover .anchor .octicon-link,
.markdown:not(code) h5:hover .anchor .octicon-link,
.markdown:not(code) h6:hover .anchor .octicon-link {
  display: inline-block;
}
.markdown:not(code) h1 tt,
.markdown:not(code) h1 code,
.markdown:not(code) h2 tt,
.markdown:not(code) h2 code,
.markdown:not(code) h3 tt,
.markdown:not(code) h3 code,
.markdown:not(code) h4 tt,
.markdown:not(code) h4 code,
.markdown:not(code) h5 tt,
.markdown:not(code) h5 code,
.markdown:not(code) h6 tt,
.markdown:not(code) h6 code {
  font-size: inherit;
}
.markdown:not(code) h1 {
  padding-bottom: 0.3em;
  font-size: 2.25em;
  line-height: 1.2;
  border-bottom: 1px solid #eee;
}
.markdown:not(code) h1 .anchor {
  line-height: 1;
}
.markdown:not(code) h2 {
  padding-bottom: 0.3em;
  font-size: 1.75em;
  line-height: 1.225;
  border-bottom: 1px solid #eee;
}
.markdown:not(code) h2 .anchor {
  line-height: 1;
}
.markdown:not(code) h3 {
  font-size: 1.5em;
  line-height: 1.43;
}
.markdown:not(code) h3 .anchor {
  line-height: 1.2;
}
.markdown:not(code) h4 {
  font-size: 1.25em;
}
.markdown:not(code) h4 .anchor {
  line-height: 1.2;
}
.markdown:not(code) h5 {
  font-size: 1em;
}
.markdown:not(code) h5 .anchor {
  line-height: 1.1;
}
.markdown:not(code) h6 {
  font-size: 1em;
  color: #777;
}
.markdown:not(code) h6 .anchor {
  line-height: 1.1;
}
.markdown:not(code) p,
.markdown:not(code) blockquote,
.markdown:not(code) ul,
.markdown:not(code) ol,
.markdown:not(code) dl,
.markdown:not(code) table,
.markdown:not(code) pre {
  margin-top: 0;
  margin-bottom: 16px;
}
.markdown:not(code) blockquote {
  margin-left: 0;
}
.markdown:not(code) hr {
  height: 4px;
  padding: 0;
  margin: 16px 0;
  background-color: #e7e7e7;
  border: 0 none;
}
.markdown:not(code) ul,
.markdown:not(code) ol {
  padding-left: 2em;
}
.markdown:not(code) ul.no-list,
.markdown:not(code) ol.no-list {
  padding: 0;
  list-style-type: none;
}
.markdown:not(code) ul ul,
.markdown:not(code) ul ol,
.markdown:not(code) ol ol,
.markdown:not(code) ol ul {
  margin-top: 0;
  margin-bottom: 0;
}
.markdown:not(code) ol ol,
.markdown:not(code) ul ol {
  list-style-type: lower-roman;
}
.markdown:not(code) li > p {
  margin-top: 0;
}
.markdown:not(code) dl {
  padding: 0;
}
.markdown:not(code) dl dt {
  padding: 0;
  margin-top: 16px;
  font-size: 1em;
  font-style: italic;
  font-weight: bold;
}
.markdown:not(code) dl dd {
  padding: 0 16px;
  margin-bottom: 16px;
}
.markdown:not(code) blockquote {
  padding: 0 15px;
  color: #777;
  border-left: 4px solid #ddd;
}
.markdown:not(code) blockquote > :first-child {
  margin-top: 0;
}
.markdown:not(code) blockquote > :last-child {
  margin-bottom: 0;
}
.markdown:not(code) table {
  width: auto;
  overflow: auto;
  word-break: normal;
  word-break: keep-all;
}
.markdown:not(code) table th {
  font-weight: bold;
}
.markdown:not(code) table th,
.markdown:not(code) table td {
  padding: 6px 13px !important;
  border: 1px solid #ddd !important;
}
.markdown:not(code) table tr {
  background-color: #fff;
  border-top: 1px solid #ccc;
}
.markdown:not(code) table tr:nth-child(2n) {
  background-color: #f8f8f8;
}
.markdown:not(code) img {
  max-width: 100%;
  box-sizing: border-box;
}
.markdown:not(code) .emoji {
  max-width: none;
}
.markdown:not(code) span.frame {
  display: block;
  overflow: hidden;
}
.markdown:not(code) span.frame > span {
  display: block;
  float: left;
  width: auto;
  padding: 7px;
  margin: 13px 0 0;
  overflow: hidden;
  border: 1px solid #ddd;
}
.markdown:not(code) span.frame span img {
  display: block;
  float: left;
}
.markdown:not(code) span.frame span span {
  display: block;
  padding: 5px 0 0;
  clear: both;
  color: #333;
}
.markdown:not(code) span.align-center {
  display: block;
  overflow: hidden;
  clear: both;
}
.markdown:not(code) span.align-center > span {
  display: block;
  margin: 13px auto 0;
  overflow: hidden;
  text-align: center;
}
.markdown:not(code) span.align-center span img {
  margin: 0 auto;
  text-align: center;
}
.markdown:not(code) span.align-right {
  display: block;
  overflow: hidden;
  clear: both;
}
.markdown:not(code) span.align-right > span {
  display: block;
  margin: 13px 0 0;
  overflow: hidden;
  text-align: right;
}
.markdown:not(code) span.align-right span img {
  margin: 0;
  text-align: right;
}
.markdown:not(code) span.float-left {
  display: block;
  float: left;
  margin-right: 13px;
  overflow: hidden;
}
.markdown:not(code) span.float-left span {
  margin: 13px 0 0;
}
.markdown:not(code) span.float-right {
  display: block;
  float: right;
  margin-left: 13px;
  overflow: hidden;
}
.markdown:not(code) span.float-right > span {
  display: block;
  margin: 13px auto 0;
  overflow: hidden;
  text-align: right;
}
.markdown:not(code) code,
.markdown:not(code) tt {
  padding: 0;
  padding-top: 0.2em;
  padding-bottom: 0.2em;
  margin: 0;
  font-size: 85%;
  background-color: rgba(0, 0, 0, 0.04);
  border-radius: 3px;
}
.markdown:not(code) code:before,
.markdown:not(code) code:after,
.markdown:not(code) tt:before,
.markdown:not(code) tt:after {
  letter-spacing: -0.2em;
  content: "\00a0";
}
.markdown:not(code) code br,
.markdown:not(code) tt br {
  display: none;
}
.markdown:not(code) del code {
  text-decoration: inherit;
}
.markdown:not(code) pre > code {
  padding: 0;
  margin: 0;
  font-size: 100%;
  word-break: normal;
  white-space: pre;
  background: transparent;
  border: 0;
}
.markdown:not(code) .highlight {
  margin-bottom: 16px;
}
.markdown:not(code) .highlight pre,
.markdown:not(code) pre {
  padding: 16px;
  overflow: auto;
  font-size: 85%;
  line-height: 1.45;
  background-color: #f7f7f7;
  border-radius: 3px;
}
.markdown:not(code) .highlight pre {
  margin-bottom: 0;
  word-break: normal;
}
.markdown:not(code) pre {
  word-wrap: normal;
}
.markdown:not(code) pre code,
.markdown:not(code) pre tt {
  display: inline;
  max-width: initial;
  padding: 0;
  margin: 0;
  overflow: initial;
  line-height: inherit;
  word-wrap: normal;
  background-color: transparent;
  border: 0;
}
.markdown:not(code) pre code:before,
.markdown:not(code) pre code:after,
.markdown:not(code) pre tt:before,
.markdown:not(code) pre tt:after {
  content: normal;
}
.markdown:not(code) kbd {
  display: inline-block;
  padding: 3px 5px;
  font-size: 11px;
  line-height: 10px;
  color: #555;
  vertical-align: middle;
  background-color: #fcfcfc;
  border: solid 1px #ccc;
  border-bottom-color: #bbb;
  border-radius: 3px;
  box-shadow: inset 0 -1px 0 #bbb;
}
.markdown:not(code) input[type="checkbox"] {
  vertical-align: middle !important;
}
.markdown:not(code) .csv-data td,
.markdown:not(code) .csv-data th {
  padding: 5px;
  overflow: hidden;
  font-size: 12px;
  line-height: 1;
  text-align: left;
  white-space: nowrap;
}
.markdown:not(code) .csv-data .blob-num {
  padding: 10px 8px 9px;
  text-align: right;
  background: #fff;
  border: 0;
}
.markdown:not(code) .csv-data tr {
  border-top: 0;
}
.markdown:not(code) .csv-data th {
  font-weight: bold;
  background: #f8f8f8;
  border-top: 0;
}
.markdown:not(code) .ui.list .list,
.markdown:not(code) ol.ui.list ol,
.markdown:not(code) ul.ui.list ul {
  padding-left: 2em;
}
.home {
  padding-bottom: 80px;
}
.home .logo {
  max-width: 220px;
}
.home .hero h1,
.home .hero h2 {
  font-family: 'PT Sans Narrow', sans-serif, 'Microsoft YaHei';
}
.home .hero h1 {
  font-size: 5.5em;
}
.home .hero h2 {
  font-size: 3em;
}
.home .hero .octicon {
  color: #5aa509;
  font-size: 40px;
  width: 50px;
}
.home .hero.header {
  font-size: 20px;
}
.home p.large {
  font-size: 16px;
}
.home .stackable {
  padding-top: 30px;
}
.home a {
  color: #5aa509;
}
.signup {
  padding-top: 15px;
  padding-bottom: 80px;
}
.install {
  padding-top: 45px;
  padding-bottom: 80px;
}
.install form label {
  text-align: right;
  width: 320px !important;
}
.install form input {
  width: 35% !important;
}
.install form .field {
  text-align: left;
}
.install form .field .help {
  margin-left: 335px !important;
}
.install form .field.optional .title {
  margin-left: 38%;
}
.install .ui .checkbox {
  margin-left: 40% !important;
}
.install .ui .checkbox label {
  width: auto !important;
}
.form .help {
  color: #999999;
  padding-top: .6em;
  padding-bottom: .6em;
  display: inline-block;
}
.ui.attached.header {
  background: #f0f0f0;
}
.ui.attached.header .right {
  margin-top: -5px;
}
.ui.attached.header .right .button {
  padding: 8px 10px;
  font-weight: normal;
}
#create-page-form form {
  margin: auto;
  width: 800px!important;
}
#create-page-form form .ui.message {
  text-align: center;
}
#create-page-form form .header {
  padding-left: 280px !important;
}
#create-page-form form .inline.field > label {
  text-align: right;
  width: 250px !important;
  word-wrap: break-word;
}
#create-page-form form .help {
  margin-left: 265px !important;
}
#create-page-form form .optional .title {
  margin-left: 250px !important;
}
#create-page-form form input,
#create-page-form form textarea {
  width: 50%!important;
}
.signin .oauth2 div {
  display: inline-block;
}
.signin .oauth2 div p {
  margin: 10px 5px 0 0;
  float: left;
}
.signin .oauth2 a {
  margin-right: 5px;
}
.signin .oauth2 a:last-child {
  margin-right: 0px;
}
.signin .oauth2 img {
  width: 32px;
  height: 32px;
}
.user.activate form,
.user.forgot.password form,
.user.reset.password form,
.user.signin form,
.user.signup form {
  margin: auto;
  width: 800px!important;
}
.user.activate form .ui.message,
.user.forgot.password form .ui.message,
.user.reset.password form .ui.message,
.user.signin form .ui.message,
.user.signup form .ui.message {
  text-align: center;
}
.user.activate form .header,
.user.forgot.password form .header,
.user.reset.password form .header,
.user.signin form .header,
.user.signup form .header {
  padding-left: 280px !important;
}
.user.activate form .inline.field > label,
.user.forgot.password form .inline.field > label,
.user.reset.password form .inline.field > label,
.user.signin form .inline.field > label,
.user.signup form .inline.field > label {
  text-align: right;
  width: 250px !important;
  word-wrap: break-word;
}
.user.activate form .help,
.user.forgot.password form .help,
.user.reset.password form .help,
.user.signin form .help,
.user.signup form .help {
  margin-left: 265px !important;
}
.user.activate form .optional .title,
.user.forgot.password form .optional .title,
.user.reset.password form .optional .title,
.user.signin form .optional .title,
.user.signup form .optional .title {
  margin-left: 250px !important;
}
.user.activate form input,
.user.forgot.password form input,
.user.reset.password form input,
.user.signin form input,
.user.signup form input,
.user.activate form textarea,
.user.forgot.password form textarea,
.user.reset.password form textarea,
.user.signin form textarea,
.user.signup form textarea {
  width: 50%!important;
}
.user.activate form,
.user.forgot.password form,
.user.reset.password form,
.user.signin form,
.user.signup form {
  width: 700px!important;
}
.user.activate form .header,
.user.forgot.password form .header,
.user.reset.password form .header,
.user.signin form .header,
.user.signup form .header {
  padding-left: 0 !important;
  text-align: center;
}
.user.activate form .inline.field > label,
.user.forgot.password form .inline.field > label,
.user.reset.password form .inline.field > label,
.user.signin form .inline.field > label,
.user.signup form .inline.field > label {
  width: 200px !important;
}
.repository.new.repo form,
.repository.new.migrate form,
.repository.new.fork form {
  margin: auto;
  width: 800px!important;
}
.repository.new.repo form .ui.message,
.repository.new.migrate form .ui.message,
.repository.new.fork form .ui.message {
  text-align: center;
}
.repository.new.repo form .header,
.repository.new.migrate form .header,
.repository.new.fork form .header {
  padding-left: 280px !important;
}
.repository.new.repo form .inline.field > label,
.repository.new.migrate form .inline.field > label,
.repository.new.fork form .inline.field > label {
  text-align: right;
  width: 250px !important;
  word-wrap: break-word;
}
.repository.new.repo form .help,
.repository.new.migrate form .help,
.repository.new.fork form .help {
  margin-left: 265px !important;
}
.repository.new.repo form .optional .title,
.repository.new.migrate form .optional .title,
.repository.new.fork form .optional .title {
  margin-left: 250px !important;
}
.repository.new.repo form input,
.repository.new.migrate form input,
.repository.new.fork form input,
.repository.new.repo form textarea,
.repository.new.migrate form textarea,
.repository.new.fork form textarea {
  width: 50%!important;
}
.repository.new.repo form .dropdown .dropdown.icon,
.repository.new.migrate form .dropdown .dropdown.icon,
.repository.new.fork form .dropdown .dropdown.icon {
  margin-top: -7px !important;
}
.repository.new.repo form .dropdown .text,
.repository.new.migrate form .dropdown .text,
.repository.new.fork form .dropdown .text {
  margin-right: 0!important;
}
.repository.new.repo form .dropdown .text i,
.repository.new.migrate form .dropdown .text i,
.repository.new.fork form .dropdown .text i {
  margin-right: 0!important;
}
.repository.new.repo form .header,
.repository.new.migrate form .header,
.repository.new.fork form .header {
  padding-left: 0 !important;
  text-align: center;
}
.repository.new.repo .ui.form .selection.dropdown:not(.owner) {
  width: 50%!important;
}
.repository.new.repo .ui.form #auto-init {
  margin-left: 265px !important;
}
.new.webhook form .help {
  margin-left: 25px;
}
.new.webhook .events.fields .column {
  padding-left: 40px;
}
.repository {
  padding-top: 15px;
  padding-bottom: 80px;
}
.repository .head .column {
  padding-top: 5px !important;
  padding-bottom: 5px !important;
}
.repository .head .ui.compact.menu {
  margin-left: 1rem;
}
.repository .head .ui.header {
  margin-top: 0;
}
.repository .head .mega-octicon {
  width: 30px;
  font-size: 30px;
}
.repository .head .ui.huge.breadcrumb {
  font-weight: 400;
  font-size: 1.7rem;
}
.repository .head .fork-flag {
  margin-left: 38px;
  margin-top: 3px;
  display: block;
  font-size: 12px;
  white-space: nowrap;
}
.repository .head .octicon.octicon-repo-forked {
  margin-top: -1px;
  font-size: 15px;
}
.repository .navbar {
  display: flex;
  justify-content: space-between;
}
.repository .navbar .ui.label {
  margin-top: -2px;
  margin-left: 7px;
  padding: 3px 5px;
}
.repository .owner.dropdown {
  min-width: 40% !important;
}
.repository .metas .menu {
  max-height: 300px;
  overflow-x: auto;
}
.repository .metas .ui.list .hide {
  display: none!important;
}
.repository .metas .ui.list .item {
  padding: 0px;
}
.repository .metas .ui.list .label.color {
  padding: 0 8px;
  margin-right: 5px;
}
.repository .metas .ui.list a {
  margin: 2px 0;
}
.repository .metas .ui.list a .text {
  color: #444;
}
.repository .metas .ui.list a .text:hover {
  color: #000;
}
.repository .header-wrapper {
  background-color: #FAFAFA;
  margin-top: -15px;
  padding-top: 15px;
}
.repository .header-wrapper .ui.tabs.divider {
  border-bottom: none;
}
.repository .header-wrapper .ui.tabular .octicon {
  margin-right: 5px;
}
.repository .filter.menu .label.color {
  border-radius: 3px;
  margin-left: 15px;
  padding: 0 8px;
}
.repository .filter.menu .octicon {
  float: left;
  margin-left: -5px;
  margin-right: -7px;
}
.repository .filter.menu .menu {
  max-height: 300px;
  overflow-x: auto;
  right: 0!important;
  left: auto!important;
}
.repository .filter.menu .dropdown.item {
  margin: 1px;
  padding-right: 0;
}
.repository .ui.tabs.container {
  margin-top: 14px;
  margin-bottom: 0px;
}
.repository .ui.tabs.container .ui.menu {
  border-bottom: none;
}
.repository .ui.tabs.divider {
  margin-top: 0;
  margin-bottom: 20px;
}
.repository #clone-panel {
  margin-top: -8px;
  margin-left: 5px;
  width: 350px;
}
.repository #clone-panel input {
  border-radius: 0;
  padding: 5px 10px;
}
.repository #clone-panel .clone.button {
  font-size: 13px;
  padding: 0 5px;
}
.repository #clone-panel .clone.button:first-child {
  border-radius: .28571429rem 0 0 .28571429rem;
}
.repository #clone-panel .icon.button {
  padding: 0 10px;
}
.repository #clone-panel .dropdown .menu {
  right: 0!important;
  left: auto!important;
}
.repository.file.list #repo-desc {
  font-size: 1.2em;
}
.repository.file.list .choose.reference .header .icon {
  font-size: 1.4em;
}
.repository.file.list #file-buttons {
  font-weight: normal;
  margin-top: -3px;
}
.repository.file.list #file-buttons .ui.button {
  padding: 8px 10px;
  font-weight: normal;
}
.repository.file.list #repo-files-table thead th {
  padding-top: 8px;
  padding-bottom: 5px;
  font-weight: normal;
}
.repository.file.list #repo-files-table thead th:first-child {
  display: block;
  position: relative;
  width: 325%;
}
.repository.file.list #repo-files-table thead .ui.avatar {
  margin-bottom: 5px;
}
.repository.file.list #repo-files-table tbody .octicon {
  margin-left: 3px;
  margin-right: 5px;
  color: #777;
}
.repository.file.list #repo-files-table tbody .octicon.octicon-mail-reply {
  margin-right: 10px;
}
.repository.file.list #repo-files-table tbody .octicon.octicon-file-directory,
.repository.file.list #repo-files-table tbody .octicon.octicon-file-submodule {
  color: #1e70bf;
}
.repository.file.list #repo-files-table td {
  padding-top: 8px;
  padding-bottom: 8px;
}
.repository.file.list #repo-files-table tr:hover {
  background-color: #ffffEE;
}
.repository.file.list #repo-files-table .jumpable-path {
  color: #888;
}
.repository.file.list #file-content .header .icon {
  font-size: 1em;
  margin-top: -2px;
}
.repository.file.list #file-content .header .file-actions {
  padding-left: 20px;
}
.repository.file.list #file-content .header .file-actions .btn-octicon {
  display: inline-block;
  padding: 5px;
  margin-left: 5px;
  line-height: 1;
  color: #767676;
  vertical-align: middle;
  background: transparent;
  border: 0;
  outline: none;
}
.repository.file.list #file-content .header .file-actions .btn-octicon:hover {
  color: #4078c0;
}
.repository.file.list #file-content .header .file-actions .btn-octicon-danger:hover {
  color: #bd2c00;
}
.repository.file.list #file-content .header .file-actions .btn-octicon.disabled {
  color: #bbb;
  cursor: default;
}
.repository.file.list #file-content .header .file-actions #delete-file-form {
  display: inline-block;
}
.repository.file.list #file-content .view-raw {
  padding: 5px;
}
.repository.file.list #file-content .view-raw * {
  max-width: 100%;
}
.repository.file.list #file-content .view-raw img {
  padding: 5px 5px 0 5px;
}
.repository.file.list #file-content .code-view * {
  font-size: 12px;
  font-family: Consolas, "Liberation Mono", Menlo, Courier, monospace;
  line-height: 20px;
}
.repository.file.list #file-content .code-view table {
  width: 100%;
}
.repository.file.list #file-content .code-view .lines-num {
  vertical-align: top;
  text-align: right;
  color: #999;
  background: #f5f5f5;
  width: 1%;
}
.repository.file.list #file-content .code-view .lines-num span {
  line-height: 20px;
  padding: 0 10px;
  cursor: pointer;
  display: block;
}
.repository.file.list #file-content .code-view .lines-num,
.repository.file.list #file-content .code-view .lines-code {
  padding: 0;
}
.repository.file.list #file-content .code-view .lines-num pre,
.repository.file.list #file-content .code-view .lines-code pre,
.repository.file.list #file-content .code-view .lines-num ol,
.repository.file.list #file-content .code-view .lines-code ol,
.repository.file.list #file-content .code-view .lines-num .hljs,
.repository.file.list #file-content .code-view .lines-code .hljs {
  background-color: white;
  margin: 0;
  padding: 0 !important;
}
.repository.file.list #file-content .code-view .lines-num pre li,
.repository.file.list #file-content .code-view .lines-code pre li,
.repository.file.list #file-content .code-view .lines-num ol li,
.repository.file.list #file-content .code-view .lines-code ol li,
.repository.file.list #file-content .code-view .lines-num .hljs li,
.repository.file.list #file-content .code-view .lines-code .hljs li {
  display: inline-block;
  width: 100%;
}
.repository.file.list #file-content .code-view .lines-num pre li.active,
.repository.file.list #file-content .code-view .lines-code pre li.active,
.repository.file.list #file-content .code-view .lines-num ol li.active,
.repository.file.list #file-content .code-view .lines-code ol li.active,
.repository.file.list #file-content .code-view .lines-num .hljs li.active,
.repository.file.list #file-content .code-view .lines-code .hljs li.active {
  background: #ffffdd;
}
.repository.file.list #file-content .code-view .lines-num pre li:before,
.repository.file.list #file-content .code-view .lines-code pre li:before,
.repository.file.list #file-content .code-view .lines-num ol li:before,
.repository.file.list #file-content .code-view .lines-code ol li:before,
.repository.file.list #file-content .code-view .lines-num .hljs li:before,
.repository.file.list #file-content .code-view .lines-code .hljs li:before {
  content: ' ';
}
.repository.file.list .sidebar {
  padding-left: 0;
}
.repository.file.list .sidebar .octicon {
  width: 16px;
}
.repository.file.editor .treepath {
  width: 100%;
}
.repository.file.editor .treepath input {
  vertical-align: middle;
  box-shadow: rgba(0, 0, 0, 0.0745098) 0px 1px 2px inset;
  width: inherit;
  padding: 7px 8px;
  margin-right: 5px;
}
.repository.file.editor .tabular.menu .octicon {
  margin-right: 5px;
}
.repository.file.editor .commit-form-wrapper {
  padding-left: 64px;
}
.repository.file.editor .commit-form-wrapper .commit-avatar {
  float: left;
  margin-left: -64px;
  width: 3em;
  height: auto;
}
.repository.file.editor .commit-form-wrapper .commit-form {
  position: relative;
  padding: 15px;
  margin-bottom: 10px;
  border: 1px solid #ddd;
  border-radius: 3px;
}
.repository.file.editor .commit-form-wrapper .commit-form:before,
.repository.file.editor .commit-form-wrapper .commit-form:after {
  right: 100%;
  top: 20px;
  border: solid transparent;
  content: " ";
  height: 0;
  width: 0;
  position: absolute;
  pointer-events: none;
}
.repository.file.editor .commit-form-wrapper .commit-form:before {
  border-right-color: #D4D4D5;
  border-width: 9px;
  margin-top: -9px;
}
.repository.file.editor .commit-form-wrapper .commit-form:after {
  border-right-color: #f7f7f7;
  border-width: 8px;
  margin-top: -8px;
}
.repository.file.editor .commit-form-wrapper .commit-form:after {
  border-right-color: #fff;
}
.repository.file.editor .commit-form-wrapper .commit-form .quick-pull-choice .branch-name {
  display: inline-block;
  padding: 3px 6px;
  font: 12px Consolas, "Liberation Mono", Menlo, Courier, monospace;
  color: rgba(0, 0, 0, 0.65);
  background-color: rgba(209, 227, 237, 0.45);
  border-radius: 3px;
}
.repository.file.editor .commit-form-wrapper .commit-form .quick-pull-choice .new-branch-name-input {
  position: relative;
  margin-left: 25px;
}
.repository.file.editor .commit-form-wrapper .commit-form .quick-pull-choice .new-branch-name-input input {
  width: 240px !important;
  padding-left: 26px !important;
}
.repository.file.editor .commit-form-wrapper .commit-form .quick-pull-choice .octicon-git-branch {
  position: absolute;
  top: 9px;
  left: 10px;
  color: #b0c4ce;
}
.repository.options #interval {
  width: 100px!important;
  min-width: 100px;
}
.repository.options .danger .item {
  padding: 20px 15px;
}
.repository.options .danger .ui.divider {
  margin: 0;
}
.repository.new.issue .comment.form .comment .avatar {
  width: 3em;
}
.repository.new.issue .comment.form .content {
  margin-left: 4em;
}
.repository.new.issue .comment.form .content:before,
.repository.new.issue .comment.form .content:after {
  right: 100%;
  top: 20px;
  border: solid transparent;
  content: " ";
  height: 0;
  width: 0;
  position: absolute;
  pointer-events: none;
}
.repository.new.issue .comment.form .content:before {
  border-right-color: #D4D4D5;
  border-width: 9px;
  margin-top: -9px;
}
.repository.new.issue .comment.form .content:after {
  border-right-color: #f7f7f7;
  border-width: 8px;
  margin-top: -8px;
}
.repository.new.issue .comment.form .content:after {
  border-right-color: #fff;
}
.repository.new.issue .comment.form .content .markdown {
  font-size: 14px;
}
.repository.new.issue .comment.form .metas {
  min-width: 220px;
}
.repository.new.issue .comment.form .metas .filter.menu {
  max-height: 300px;
  overflow-x: auto;
}
.repository.view.issue .title {
  padding-bottom: 0!important;
}
.repository.view.issue .title h1 {
  font-weight: 300;
  font-size: 2.3rem;
  margin-bottom: 5px;
}
.repository.view.issue .title h1 .ui.input {
  font-size: 0.5em;
  vertical-align: top;
  width: 50%;
  min-width: 600px;
}
.repository.view.issue .title h1 .ui.input input {
  font-size: 1.5em;
  padding: 6px 10px;
}
.repository.view.issue .title .index {
  font-weight: 300;
  color: #aaa;
  letter-spacing: -1px;
}
.repository.view.issue .title .label {
  margin-right: 10px;
}
.repository.view.issue .title .edit-zone {
  margin-top: 10px;
}
.repository.view.issue .pull-desc code {
  color: #0166E6;
}
.repository.view.issue .pull.tabular.menu {
  margin-bottom: 10px;
}
.repository.view.issue .pull.tabular.menu .octicon {
  margin-right: 5px;
}
.repository.view.issue .pull.tab.segment {
  border: none;
  padding: 0;
  padding-top: 10px;
  box-shadow: none;
  background-color: inherit;
}
.repository.view.issue .pull .merge.box .avatar {
  margin-left: 10px;
  margin-top: 10px;
}
.repository.view.issue .comment-list:before {
  display: block;
  content: "";
  position: absolute;
  margin-top: 12px;
  margin-bottom: 14px;
  top: 0;
  bottom: 0;
  left: 96px;
  width: 2px;
  background-color: #f3f3f3;
  z-index: -1;
}
.repository.view.issue .comment-list .comment .avatar {
  width: 3em;
}
.repository.view.issue .comment-list .comment .tag {
  color: #767676;
  margin-top: 3px;
  padding: 2px 5px;
  font-size: 12px;
  border: 1px solid rgba(0, 0, 0, 0.1);
  border-radius: 3px;
}
.repository.view.issue .comment-list .comment .actions .item {
  float: left;
}
.repository.view.issue .comment-list .comment .actions .item.tag {
  margin-right: 5px;
}
.repository.view.issue .comment-list .comment .actions .item.action {
  margin-top: 6px;
  margin-left: 10px;
}
.repository.view.issue .comment-list .comment .content {
  margin-left: 4em;
}
.repository.view.issue .comment-list .comment .content .header {
  font-weight: normal;
  padding: auto 15px;
  position: relative;
  color: #767676;
  background-color: #f7f7f7;
  border-bottom: 1px solid #eee;
  border-top-left-radius: 3px;
  border-top-right-radius: 3px;
}
.repository.view.issue .comment-list .comment .content .header:before,
.repository.view.issue .comment-list .comment .content .header:after {
  right: 100%;
  top: 20px;
  border: solid transparent;
  content: " ";
  height: 0;
  width: 0;
  position: absolute;
  pointer-events: none;
}
.repository.view.issue .comment-list .comment .content .header:before {
  border-right-color: #D4D4D5;
  border-width: 9px;
  margin-top: -9px;
}
.repository.view.issue .comment-list .comment .content .header:after {
  border-right-color: #f7f7f7;
  border-width: 8px;
  margin-top: -8px;
}
.repository.view.issue .comment-list .comment .content .header .text {
  max-width: 78%;
  padding-top: 10px;
  padding-bottom: 10px;
}
.repository.view.issue .comment-list .comment .content .markdown {
  font-size: 14px;
}
.repository.view.issue .comment-list .comment .content .no-content {
  color: #767676;
  font-style: italic;
}
.repository.view.issue .comment-list .comment .content > .bottom.segment {
  background: #f3f4f5;
}
.repository.view.issue .comment-list .comment .content > .bottom.segment .ui.images::after {
  clear: both;
  content: ' ';
  display: block;
}
.repository.view.issue .comment-list .comment .content > .bottom.segment a {
  display: block;
  float: left;
  margin: 5px;
  padding: 5px;
  height: 150px;
  border: solid 1px #eee;
  border-radius: 3px;
  max-width: 150px;
  background-color: #fff;
}
.repository.view.issue .comment-list .comment .content > .bottom.segment a:before {
  content: ' ';
  display: inline-block;
  height: 100%;
  vertical-align: middle;
}
.repository.view.issue .comment-list .comment .content > .bottom.segment .ui.image {
  max-height: 100%;
  width: auto;
  margin: 0;
  vertical-align: middle;
}
.repository.view.issue .comment-list .comment .content > .bottom.segment span.ui.image {
  font-size: 8vw;
  color: #000000;
}
.repository.view.issue .comment-list .comment .content > .bottom.segment span.ui.image:hover {
  color: #000000;
}
.repository.view.issue .comment-list .comment .ui.form .field:first-child {
  clear: none;
}
.repository.view.issue .comment-list .comment .ui.form .tab.segment {
  border: none;
  padding: 0;
  padding-top: 10px;
}
.repository.view.issue .comment-list .comment .ui.form textarea {
  height: 200px;
  font-family: "Consolas", monospace;
}
.repository.view.issue .comment-list .comment .edit.buttons {
  margin-top: 10px;
}
.repository.view.issue .comment-list .event {
  position: relative;
  margin: 15px 0 15px 79px;
  padding-left: 25px;
}
.repository.view.issue .comment-list .event .octicon {
  width: 30px;
  float: left;
  text-align: center;
}
.repository.view.issue .comment-list .event .octicon.octicon-circle-slash {
  margin-top: 5px;
  margin-left: -34.5px;
  font-size: 20px;
  color: #bd2c00;
}
.repository.view.issue .comment-list .event .octicon.octicon-primitive-dot {
  margin-left: -28.5px;
  margin-right: -1px;
  font-size: 30px;
  color: #6cc644;
}
.repository.view.issue .comment-list .event .octicon.octicon-bookmark {
  margin-top: 3px;
  margin-left: -31px;
  margin-right: -1px;
  font-size: 25px;
}
.repository.view.issue .comment-list .event .detail {
  font-size: 0.9rem;
  margin-top: 5px;
  margin-left: 35px;
}
.repository.view.issue .comment-list .event .detail .octicon.octicon-git-commit {
  margin-top: 2px;
}
.repository.view.issue .ui.segment.metas {
  margin-top: -3px;
}
.repository.view.issue .ui.participants img {
  margin-top: 5px;
  margin-right: 5px;
}
.repository .comment.form .ui.comments {
  margin-top: -12px;
  max-width: 100%;
}
.repository .comment.form .content .field:first-child {
  clear: none;
}
.repository .comment.form .content .form:before,
.repository .comment.form .content .form:after {
  right: 100%;
  top: 20px;
  border: solid transparent;
  content: " ";
  height: 0;
  width: 0;
  position: absolute;
  pointer-events: none;
}
.repository .comment.form .content .form:before {
  border-right-color: #D4D4D5;
  border-width: 9px;
  margin-top: -9px;
}
.repository .comment.form .content .form:after {
  border-right-color: #f7f7f7;
  border-width: 8px;
  margin-top: -8px;
}
.repository .comment.form .content .form:after {
  border-right-color: #fff;
}
.repository .comment.form .content .tab.segment {
  border: none;
  padding: 0;
  padding-top: 10px;
}
.repository .comment.form .content textarea {
  height: 200px;
  font-family: "Consolas", monospace;
}
.repository .label.list {
  list-style: none;
  padding-top: 15px;
}
.repository .label.list .item {
  padding-top: 10px;
  padding-bottom: 10px;
  border-bottom: 1px dashed #AAA;
}
.repository .label.list .item a {
  font-size: 15px;
  padding-top: 5px;
  padding-right: 10px;
  color: #666;
}
.repository .label.list .item a:hover {
  color: #000;
}
.repository .label.list .item a.open-issues {
  margin-right: 30px;
}
.repository .label.list .item .ui.label {
  font-size: 1em;
}
.repository .milestone.list {
  list-style: none;
  padding-top: 15px;
}
.repository .milestone.list > .item {
  padding-top: 10px;
  padding-bottom: 10px;
  border-bottom: 1px dashed #AAA;
}
.repository .milestone.list > .item > a {
  padding-top: 5px;
  padding-right: 10px;
  color: #000;
}
.repository .milestone.list > .item > a:hover {
  color: #4078c0;
}
.repository .milestone.list > .item .ui.progress {
  width: 40%;
  padding: 0;
  border: 0;
  margin: 0;
}
.repository .milestone.list > .item .ui.progress .bar {
  height: 20px;
}
.repository .milestone.list > .item .meta {
  color: #999;
  padding-top: 5px;
}
.repository .milestone.list > .item .meta .issue-stats .octicon {
  padding-left: 5px;
}
.repository .milestone.list > .item .meta .overdue {
  color: red;
}
.repository .milestone.list > .item .operate {
  margin-top: -15px;
}
.repository .milestone.list > .item .operate > a {
  font-size: 15px;
  padding-top: 5px;
  padding-right: 10px;
  color: #666;
}
.repository .milestone.list > .item .operate > a:hover {
  color: #000;
}
.repository .milestone.list > .item .content {
  padding-top: 10px;
}
.repository.new.milestone textarea {
  height: 200px;
}
.repository.new.milestone #deadline {
  width: 150px;
}
.repository.compare.pull .choose.branch .octicon {
  padding-right: 10px;
}
.repository.compare.pull .comment.form .content:before,
.repository.compare.pull .comment.form .content:after {
  right: 100%;
  top: 20px;
  border: solid transparent;
  content: " ";
  height: 0;
  width: 0;
  position: absolute;
  pointer-events: none;
}
.repository.compare.pull .comment.form .content:before {
  border-right-color: #D4D4D5;
  border-width: 9px;
  margin-top: -9px;
}
.repository.compare.pull .comment.form .content:after {
  border-right-color: #f7f7f7;
  border-width: 8px;
  margin-top: -8px;
}
.repository.compare.pull .comment.form .content:after {
  border-right-color: #fff;
}
.repository .filter.dropdown .menu {
  margin-top: 1px!important;
}
.repository.commits .header .ui.right .search input {
  font-weight: normal;
  padding: 5px 10px;
}
.repository #commits-table thead th:first-of-type {
  padding-left: 15px;
}
.repository #commits-table thead .sha {
  text-align: center;
  width: 140px;
}
.repository #commits-table td.sha .sha.label {
  margin: 0;
}
.repository #commits-table td.sha .sha.label.isSigned {
  border: 1px solid #BBB;
}
.repository #commits-table td.sha .sha.label.isSigned .detail.icon {
  background: #FAFAFA;
  margin: -6px -10px -4px 0px;
  padding: 5px 3px 5px 6px;
  border-left: 1px solid #BBB;
  border-top-left-radius: 0;
  border-bottom-left-radius: 0;
}
.repository #commits-table td.sha .sha.label.isSigned.isVerified {
  border: 1px solid #21BA45;
  background: #21BA4518;
}
.repository #commits-table td.sha .sha.label.isSigned.isVerified .detail.icon {
  border-left: 1px solid #21BA4580;
}
.repository #commits-table.ui.basic.striped.table tbody tr:nth-child(2n) {
  background-color: rgba(0, 0, 0, 0.02) !important;
}
.repository .diff-detail-box {
  margin: 15px 0;
  line-height: 30px;
}
.repository .diff-detail-box ol {
  clear: both;
  padding-left: 0;
  margin-top: 5px;
  margin-bottom: 28px;
}
.repository .diff-detail-box ol li {
  list-style: none;
  padding-bottom: 4px;
  margin-bottom: 4px;
  border-bottom: 1px dashed #DDD;
  padding-left: 6px;
}
.repository .diff-detail-box span.status {
  display: inline-block;
  width: 12px;
  height: 12px;
  margin-right: 8px;
  vertical-align: middle;
}
.repository .diff-detail-box span.status.modify {
  background-color: #f0db88;
}
.repository .diff-detail-box span.status.add {
  background-color: #b4e2b4;
}
.repository .diff-detail-box span.status.del {
  background-color: #e9aeae;
}
.repository .diff-detail-box span.status.rename {
  background-color: #dad8ff;
}
.repository .diff-box .count {
  margin-right: 12px;
  font-size: 13px;
}
.repository .diff-box .count .bar {
  background-color: #bd2c00;
  height: 12px;
  width: 40px;
  display: inline-block;
  margin: 2px 4px 0 4px;
  vertical-align: text-top;
}
.repository .diff-box .count .bar .add {
  background-color: #55a532;
  height: 12px;
}
.repository .diff-box .file {
  color: #888;
}
.repository .diff-file-box .header {
  background-color: #f7f7f7;
}
.repository .diff-file-box .file-body.file-code .lines-num {
  text-align: right;
  color: #A7A7A7;
  background: #fafafa;
  width: 1%;
}
.repository .diff-file-box .file-body.file-code .lines-num span.fold {
  display: block;
  text-align: center;
}
.repository .diff-file-box .file-body.file-code .lines-num-old {
  border-right: 1px solid #DDD;
}
.repository .diff-file-box .code-diff {
  font-size: 12px;
}
.repository .diff-file-box .code-diff td {
  padding: 0;
  padding-left: 10px;
  border-top: none;
}
.repository .diff-file-box .code-diff pre {
  margin: 0;
}
.repository .diff-file-box .code-diff .lines-num {
  border-right: 1px solid #d4d4d5;
  padding: 0 5px;
}
.repository .diff-file-box .code-diff tbody tr td.halfwidth {
  width: 50%;
}
.repository .diff-file-box .code-diff tbody tr.tag-code td,
.repository .diff-file-box .code-diff tbody tr td.tag-code {
  background-color: #F0F0F0 !important;
  border-color: #D2CECE !important;
  padding-top: 8px;
  padding-bottom: 8px;
}
.repository .diff-file-box .code-diff tbody tr .removed-code {
  background-color: #ff9999;
}
.repository .diff-file-box .code-diff tbody tr .added-code {
  background-color: #99ff99;
}
.repository .diff-file-box .code-diff-unified tbody tr.del-code td {
  background-color: #ffe0e0 !important;
  border-color: #f1c0c0 !important;
}
.repository .diff-file-box .code-diff-unified tbody tr.add-code td {
  background-color: #d6fcd6 !important;
  border-color: #c1e9c1 !important;
}
.repository .diff-file-box .code-diff-split tbody tr.add-code td:nth-child(1),
.repository .diff-file-box .code-diff-split tbody tr.add-code td:nth-child(2),
.repository .diff-file-box .code-diff-split tbody tr.del-code td:nth-child(3),
.repository .diff-file-box .code-diff-split tbody tr.del-code td:nth-child(4) {
  background-color: #fafafa;
}
.repository .diff-file-box .code-diff-split tbody tr.del-code td:nth-child(1),
.repository .diff-file-box .code-diff-split tbody tr.del-code td:nth-child(2),
.repository .diff-file-box .code-diff-split tbody tr td.del-code {
  background-color: #ffe0e0 !important;
  border-color: #f1c0c0 !important;
}
.repository .diff-file-box .code-diff-split tbody tr.add-code td:nth-child(3),
.repository .diff-file-box .code-diff-split tbody tr.add-code td:nth-child(4),
.repository .diff-file-box .code-diff-split tbody tr td.add-code {
  background-color: #d6fcd6 !important;
  border-color: #c1e9c1 !important;
}
.repository .diff-file-box.file-content img {
  max-width: 100%;
  padding: 5px 5px 0 5px;
}
.repository .code-view {
  overflow: auto;
  overflow-x: auto;
  overflow-y: hidden;
}
.repository.quickstart .guide .item {
  padding: 1em;
}
.repository.quickstart .guide .item small {
  font-weight: normal;
}
.repository.quickstart .guide .clone.button:first-child {
  border-radius: .28571429rem 0 0 .28571429rem;
}
.repository.quickstart .guide .ui.action.small.input {
  width: 100%;
}
.repository.quickstart .guide #repo-clone-url {
  border-radius: 0;
  padding: 5px 10px;
  font-size: 1.2em;
}
.repository.release #release-list {
  border-top: 1px solid #DDD;
  margin-top: 20px;
  padding-top: 15px;
}
.repository.release #release-list > li {
  list-style: none;
}
.repository.release #release-list > li .meta,
.repository.release #release-list > li .detail {
  padding-top: 30px;
  padding-bottom: 40px;
}
.repository.release #release-list > li .meta {
  text-align: right;
  position: relative;
}
.repository.release #release-list > li .meta .tag:not(.icon) {
  display: block;
  margin-top: 15px;
}
.repository.release #release-list > li .meta .commit {
  display: block;
  margin-top: 10px;
}
.repository.release #release-list > li .detail {
  border-left: 1px solid #DDD;
}
.repository.release #release-list > li .detail .author img {
  margin-bottom: -3px;
}
.repository.release #release-list > li .detail .download {
  margin-top: 20px;
}
.repository.release #release-list > li .detail .download > a .octicon {
  margin-left: 5px;
  margin-right: 5px;
}
.repository.release #release-list > li .detail .download .list {
  padding-left: 0;
  border-top: 1px solid #eee;
}
.repository.release #release-list > li .detail .download .list li {
  list-style: none;
  display: block;
  padding-top: 8px;
  padding-bottom: 8px;
  border-bottom: 1px solid #eee;
}
.repository.release #release-list > li .detail .dot {
  width: 9px;
  height: 9px;
  background-color: #ccc;
  z-index: 999;
  position: absolute;
  display: block;
  left: -5px;
  top: 40px;
  border-radius: 6px;
  border: 1px solid #FFF;
}
.repository.new.release .target {
  min-width: 500px;
}
.repository.new.release .target #tag-name {
  margin-top: -4px;
}
.repository.new.release .target .at {
  margin-left: -5px;
  margin-right: 5px;
}
.repository.new.release .target .dropdown.icon {
  margin: 0;
  padding-top: 3px;
}
.repository.new.release .target .selection.dropdown {
  padding-top: 10px;
  padding-bottom: 10px;
}
.repository.new.release .prerelease.field {
  margin-bottom: 0;
}
.repository.forks .list {
  margin-top: 0;
}
.repository.forks .list .item {
  padding-top: 10px;
  padding-bottom: 10px;
  border-bottom: 1px solid #DDD;
}
.repository.forks .list .item .ui.avatar {
  float: left;
  margin-right: 5px;
}
.repository.forks .list .item .link {
  padding-top: 5px;
}
.repository.wiki.start .ui.segment {
  padding-top: 70px;
  padding-bottom: 100px;
}
.repository.wiki.start .ui.segment .mega-octicon {
  font-size: 48px;
}
.repository.wiki.new .CodeMirror .CodeMirror-code {
  font-family: "Consolas", monospace;
}
.repository.wiki.new .CodeMirror .CodeMirror-code .cm-comment {
  background: inherit;
}
.repository.wiki.new .editor-preview {
  background-color: white;
}
.repository.wiki.view .choose.page {
  margin-top: -5px;
}
.repository.wiki.view .ui.sub.header {
  text-transform: none;
}
.repository.wiki.view .markdown {
  padding: 15px 30px;
}
.repository.wiki.view .markdown h1:first-of-type,
.repository.wiki.view .markdown h2:first-of-type,
.repository.wiki.view .markdown h3:first-of-type,
.repository.wiki.view .markdown h4:first-of-type,
.repository.wiki.view .markdown h5:first-of-type,
.repository.wiki.view .markdown h6:first-of-type {
  margin-top: 0;
}
.repository.settings.collaboration .collaborator.list {
  padding: 0;
}
.repository.settings.collaboration .collaborator.list > .item {
  margin: 0;
  line-height: 2em;
}
.repository.settings.collaboration .collaborator.list > .item:not(:last-child) {
  border-bottom: 1px solid #DDD;
}
.repository.settings.collaboration #repo-collab-form #search-user-box .results {
  left: 7px;
}
.repository.settings.collaboration #repo-collab-form .ui.button {
  margin-left: 5px;
  margin-top: -3px;
}
.repository.settings.webhook .events .column {
  padding-bottom: 0;
}
.repository.settings.webhook .events .help {
  font-size: 13px;
  margin-left: 26px;
  padding-top: 0;
}
.repository .ui.attached.isSigned.isVerified:not(.positive) {
  border-left: 1px solid #A3C293;
  border-right: 1px solid #A3C293;
}
.repository .ui.attached.isSigned.isVerified.top:not(.positive) {
  border-top: 1px solid #A3C293;
}
.repository .ui.attached.isSigned.isVerified:not(.positive):last-child {
  border-bottom: 1px solid #A3C293;
}
.user-cards .list {
  padding: 0;
}
.user-cards .list .item {
  list-style: none;
  width: 32%;
  margin: 10px 10px 10px 0;
  padding-bottom: 14px;
  float: left;
}
.user-cards .list .item .avatar {
  width: 48px;
  height: 48px;
  float: left;
  display: block;
  margin-right: 10px;
}
.user-cards .list .item .name {
  margin-top: 0;
  margin-bottom: 0;
  font-weight: normal;
}
.user-cards .list .item .meta {
  margin-top: 5px;
}
#search-repo-box .results,
#search-user-box .results {
  padding: 0;
  position: absolute;
}
#search-repo-box .results .item,
#search-user-box .results .item {
  padding: 10px 15px;
  border-bottom: 1px solid #DDD;
  cursor: pointer;
}
#search-repo-box .results .item:hover,
#search-user-box .results .item:hover {
  background: rgba(0, 0, 0, 0.05) !important;
  color: rgba(0, 0, 0, 0.95) !important;
}
#search-repo-box .results .item img,
#search-user-box .results .item img {
  margin-right: 8px;
}
.issue-actions {
  display: none;
}
.issue.list {
  list-style: none;
  padding-top: 15px;
}
.issue.list > .item {
  padding-top: 15px;
  padding-bottom: 10px;
  border-bottom: 1px dashed #AAA;
}
.issue.list > .item .title {
  color: #444;
  font-size: 15px;
  font-weight: bold;
  margin: 0 6px;
}
.issue.list > .item .title:hover {
  color: #000;
}
.issue.list > .item .comment {
  padding-right: 10px;
  color: #666;
}
.issue.list > .item .desc {
  padding-top: 5px;
  color: #999;
}
.issue.list > .item .desc a.milestone {
  padding-left: 5px;
  color: #999!important;
}
.issue.list > .item .desc a.milestone:hover {
  color: #000!important;
}
.issue.list > .item .desc .assignee {
  margin-top: -5px;
  margin-right: 5px;
}
.page.buttons {
  padding-top: 15px;
}
.ui.form .dropzone {
  width: 100%;
  margin-bottom: 10px;
  border: 2px dashed #0087F7;
  box-shadow: none!important;
}
.ui.form .dropzone .dz-error-message {
  top: 140px;
}
.settings .content {
  margin-top: 2px;
}
.settings .content > .header,
.settings .content .segment {
  box-shadow: 0 1px 2px 0 rgba(34, 36, 38, 0.15);
}
.settings .list > .item .green {
  color: #21BA45 !important;
}
.settings .list > .item:not(:first-child) {
  border-top: 1px solid #eaeaea;
  padding: 1rem;
  margin: 15px -1rem -1rem -1rem;
}
.settings .list > .item > .mega-octicon {
  display: table-cell;
}
.settings .list > .item > .mega-octicon + .content {
  display: table-cell;
  padding: 0 0 0 .5em;
  vertical-align: top;
}
.settings .list > .item .info {
  margin-top: 10px;
}
.settings .list > .item .info .tab.segment {
  border: none;
  padding: 10px 0 0;
}
.settings .list.key .meta {
  padding-top: 5px;
  color: #666;
}
.settings .list.email > .item:not(:first-child) {
  min-height: 60px;
}
.ui.vertical.menu .header.item {
  font-size: 1.1em;
  background: #f0f0f0;
}
.edit-label.modal .form .column,
.new-label.segment .form .column {
  padding-right: 0;
}
.edit-label.modal .form .buttons,
.new-label.segment .form .buttons {
  margin-left: auto;
  padding-top: 15px;
}
.edit-label.modal .form .color.picker.column,
.new-label.segment .form .color.picker.column {
  width: auto;
}
.edit-label.modal .form .color.picker.column .color-picker,
.new-label.segment .form .color.picker.column .color-picker {
  height: 35px;
  width: auto;
  padding-left: 30px;
}
.edit-label.modal .form .minicolors-swatch.minicolors-sprite,
.new-label.segment .form .minicolors-swatch.minicolors-sprite {
  top: 10px;
  left: 10px;
  width: 15px;
  height: 15px;
}
.edit-label.modal .form .precolors,
.new-label.segment .form .precolors {
  padding-left: 0;
  padding-right: 0;
  margin: 3px 10px auto 10px;
  width: 120px;
}
.edit-label.modal .form .precolors .color,
.new-label.segment .form .precolors .color {
  float: left;
  width: 15px;
  height: 15px;
}
#avatar-arrow:before,
#avatar-arrow:after {
  right: 100%;
  top: 20px;
  border: solid transparent;
  content: " ";
  height: 0;
  width: 0;
  position: absolute;
  pointer-events: none;
}
#avatar-arrow:before {
  border-right-color: #D4D4D5;
  border-width: 9px;
  margin-top: -9px;
}
#avatar-arrow:after {
  border-right-color: #f7f7f7;
  border-width: 8px;
  margin-top: -8px;
}
#transfer-repo-modal .ui.message,
#delete-repo-modal .ui.message {
  width: 100%!important;
}
.tab-size-1 {
  tab-size: 1 !important;
  -moz-tab-size: 1 !important;
}
.tab-size-2 {
  tab-size: 2 !important;
  -moz-tab-size: 2 !important;
}
.tab-size-3 {
  tab-size: 3 !important;
  -moz-tab-size: 3 !important;
}
.tab-size-4 {
  tab-size: 4 !important;
  -moz-tab-size: 4 !important;
}
.tab-size-5 {
  tab-size: 5 !important;
  -moz-tab-size: 5 !important;
}
.tab-size-6 {
  tab-size: 6 !important;
  -moz-tab-size: 6 !important;
}
.tab-size-7 {
  tab-size: 7 !important;
  -moz-tab-size: 7 !important;
}
.tab-size-8 {
  tab-size: 8 !important;
  -moz-tab-size: 8 !important;
}
.tab-size-9 {
  tab-size: 9 !important;
  -moz-tab-size: 9 !important;
}
.tab-size-10 {
  tab-size: 10 !important;
  -moz-tab-size: 10 !important;
}
.tab-size-11 {
  tab-size: 11 !important;
  -moz-tab-size: 11 !important;
}
.tab-size-12 {
  tab-size: 12 !important;
  -moz-tab-size: 12 !important;
}
.tab-size-13 {
  tab-size: 13 !important;
  -moz-tab-size: 13 !important;
}
.tab-size-14 {
  tab-size: 14 !important;
  -moz-tab-size: 14 !important;
}
.tab-size-15 {
  tab-size: 15 !important;
  -moz-tab-size: 15 !important;
}
.tab-size-16 {
  tab-size: 16 !important;
  -moz-tab-size: 16 !important;
}
.repository .header-wrapper .ui.tabular .fa {
  margin-right: 5px;
}
.CodeMirror {
  font: 14px Consolas, "Liberation Mono", Menlo, Courier, monospace;
}
.CodeMirror.cm-s-default {
  border-radius: 3px;
  padding: 0 !important;
}
.CodeMirror .cm-comment {
  background: inherit !important;
}
<<<<<<< HEAD
markdown-body table {
  display: block;
  width: 100%;
  overflow: auto;
  word-break: keep-all;
}
.markdown-body > *:first-child {
  margin-top: 0 !important;
}
table[data-table-type="yaml-metadata"] {
  font-size: 12px;
  line-height: 1;
}
.markdown-body table tr {
  background-color: #fff;
  border-top: 1px solid #ccc;
}
.markdown-body table th,
.markdown-body table td {
  padding: 6px 13px;
  border: 1px solid #ddd;
}
.markdown-body table th {
  font-weight: bold;
}
.togetherjs-button-container {
  width: 100%;
  text-align: right;
}
.togetherjs-button img {
  width: 135px;
  height: 34px;
}
.CodeMirror,
.CodeMirror-scroll {
  min-height: 200px;
}
.CodeMirror {
  height: 400px;
  resize: vertical;
  overflow: vertical;
=======
.repository.file.editor .tab[data-tab="write"] {
  padding: 0 !important;
}
.repository.file.editor .tab[data-tab="write"] .editor-toolbar {
  border: none !important;
}
.repository.file.editor .tab[data-tab="write"] .CodeMirror {
  border-left: none;
  border-right: none;
  border-bottom: none;
>>>>>>> 431b26f6
}
.organization {
  padding-top: 15px;
  padding-bottom: 80px;
}
.organization .head .ui.header .text {
  vertical-align: middle;
  font-size: 1.6rem;
  margin-left: 15px;
}
.organization .head .ui.header .ui.right {
  margin-top: 5px;
}
.organization.new.org form {
  margin: auto;
  width: 800px!important;
}
.organization.new.org form .ui.message {
  text-align: center;
}
.organization.new.org form .header {
  padding-left: 280px !important;
}
.organization.new.org form .inline.field > label {
  text-align: right;
  width: 250px !important;
  word-wrap: break-word;
}
.organization.new.org form .help {
  margin-left: 265px !important;
}
.organization.new.org form .optional .title {
  margin-left: 250px !important;
}
.organization.new.org form input,
.organization.new.org form textarea {
  width: 50%!important;
}
.organization.new.org form .header {
  padding-left: 0 !important;
  text-align: center;
}
.organization.options input {
  min-width: 300px;
}
.organization.profile #org-avatar {
  width: 100px;
  height: 100px;
  margin-right: 15px;
}
.organization.profile #org-info .ui.header {
  font-size: 36px;
  margin-bottom: 0;
}
.organization.profile #org-info .desc {
  font-size: 16px;
  margin-bottom: 10px;
}
.organization.profile #org-info .meta .item {
  display: inline-block;
  margin-right: 10px;
}
.organization.profile #org-info .meta .item .icon {
  margin-right: 5px;
}
.organization.profile .ui.top.header .ui.right {
  margin-top: 0;
}
.organization.profile .teams .item {
  padding: 10px 15px;
}
.organization.teams .members .ui.avatar,
.organization.profile .members .ui.avatar {
  width: 48px;
  height: 48px;
  margin-right: 5px;
}
.organization.invite #invite-box {
  margin: auto;
  margin-top: 50px;
  width: 500px !important;
}
.organization.invite #invite-box #search-user-box input {
  margin-left: 0;
  width: 300px;
}
.organization.invite #invite-box .ui.button {
  margin-left: 5px;
  margin-top: -3px;
}
.organization.members .list .item {
  margin-left: 0;
  margin-right: 0;
  border-bottom: 1px solid #eee;
}
.organization.members .list .item .ui.avatar {
  width: 48px;
  height: 48px;
}
.organization.members .list .item .meta {
  line-height: 24px;
}
.organization.teams .detail .item {
  padding: 10px 15px;
}
.organization.teams .detail .item:not(:last-child) {
  border-bottom: 1px solid #eee;
}
.organization.teams .repositories .item,
.organization.teams .members .item {
  padding: 10px 20px;
  line-height: 32px;
}
.organization.teams .repositories .item:not(:last-child),
.organization.teams .members .item:not(:last-child) {
  border-bottom: 1px solid #DDD;
}
.organization.teams .repositories .item .button,
.organization.teams .members .item .button {
  padding: 9px 10px;
}
.organization.teams #add-repo-form input,
.organization.teams #add-member-form input {
  margin-left: 0;
}
.organization.teams #add-repo-form .ui.button,
.organization.teams #add-member-form .ui.button {
  margin-left: 5px;
  margin-top: -3px;
}
.user:not(.icon) {
  padding-top: 15px;
  padding-bottom: 80px;
}
.user.profile .ui.card .username {
  display: block;
}
.user.profile .ui.card .extra.content {
  padding: 0;
}
.user.profile .ui.card .extra.content ul {
  margin: 0;
  padding: 0;
}
.user.profile .ui.card .extra.content ul li {
  padding: 10px;
  list-style: none;
}
.user.profile .ui.card .extra.content ul li:not(:last-child) {
  border-bottom: 1px solid #eaeaea;
}
.user.profile .ui.card .extra.content ul li .octicon {
  margin-left: 1px;
  margin-right: 5px;
}
.user.profile .ui.card .extra.content ul li.follow .ui.button {
  width: 100%;
}
.user.profile .ui.repository.list {
  margin-top: 25px;
}
.user.followers .header.name {
  font-size: 20px;
  line-height: 24px;
  vertical-align: middle;
}
.user.followers .follow .ui.button {
  padding: 8px 15px;
}
.user.notification .octicon {
  float: left;
  font-size: 2em;
}
.user.notification .content {
  float: left;
  margin-left: 7px;
}
.user.notification table form {
  display: inline-block;
}
.user.notification table button {
  padding: 3px 3px 3px 5px;
}
.user.notification table tr {
  cursor: pointer;
}
.user.notification .octicon.green {
  color: #21ba45;
}
.user.notification .octicon.red {
  color: #d01919;
}
.user.notification .octicon.purple {
  color: #a333c8;
}
.user.notification .octicon.blue {
  color: #2185d0;
}
.user.link-account:not(.icon) {
  padding-top: 15px;
  padding-bottom: 5px;
}
.dashboard {
  padding-top: 15px;
  padding-bottom: 80px;
}
.dashboard.feeds .context.user.menu,
.dashboard.issues .context.user.menu {
  z-index: 101;
  min-width: 200px;
}
.dashboard.feeds .context.user.menu .ui.header,
.dashboard.issues .context.user.menu .ui.header {
  font-size: 1rem;
  text-transform: none;
}
.dashboard.feeds .filter.menu .item,
.dashboard.issues .filter.menu .item {
  text-align: left;
}
.dashboard.feeds .filter.menu .item .text,
.dashboard.issues .filter.menu .item .text {
  height: 16px;
  vertical-align: middle;
}
.dashboard.feeds .filter.menu .item .text.truncate,
.dashboard.issues .filter.menu .item .text.truncate {
  width: 85%;
}
.dashboard.feeds .filter.menu .item .floating.label,
.dashboard.issues .filter.menu .item .floating.label {
  top: 7px;
  left: 90%;
  width: 15%;
}
.dashboard.feeds .filter.menu .jump.item,
.dashboard.issues .filter.menu .jump.item {
  margin: 1px;
  padding-right: 0;
}
.dashboard.feeds .filter.menu .menu,
.dashboard.issues .filter.menu .menu {
  max-height: 300px;
  overflow-x: auto;
  right: 0!important;
  left: auto!important;
}
.dashboard.feeds .ui.right .head.menu,
.dashboard.issues .ui.right .head.menu {
  margin-top: -5px;
}
.dashboard.feeds .ui.right .head.menu .item.active,
.dashboard.issues .ui.right .head.menu .item.active {
  color: #d9453d;
}
.feeds .news > .ui.grid {
  margin-left: auto;
  margin-right: auto;
}
.feeds .news .ui.avatar {
  margin-top: 13px;
}
.feeds .news p {
  line-height: 1em;
}
.feeds .news .time-since {
  font-size: 13px;
}
.feeds .news .issue.title {
  line-height: 1.1em;
  width: 80%;
}
.feeds .news .push.news .content ul {
  font-size: 13px;
  list-style: none;
  padding-left: 10px;
}
.feeds .news .push.news .content ul img {
  margin-bottom: -2px;
}
.feeds .news .push.news .content ul .text.truncate {
  width: 80%;
  margin-bottom: -5px;
}
.feeds .news .commit-id {
  font-family: Consolas, monospace;
}
.feeds .news code {
  padding: 1px;
  font-size: 85%;
  background-color: rgba(0, 0, 0, 0.04);
  border-radius: 3px;
  word-break: break-all;
}
.feeds .list .header .ui.label {
  margin-top: -4px;
  padding: 4px 5px;
  font-weight: normal;
}
.feeds .list .header .plus.icon {
  margin-top: 5px;
}
.feeds .list ul {
  list-style: none;
  margin: 0;
  padding-left: 0;
}
.feeds .list ul li:not(:last-child) {
  border-bottom: 1px solid #EAEAEA;
}
.feeds .list ul li.private {
  background-color: #fcf8e9;
}
.feeds .list ul li a {
  padding: 6px 1.2em;
  display: block;
}
.feeds .list ul li a .octicon {
  color: #888;
}
.feeds .list ul li a .octicon.rear {
  font-size: 15px;
}
.feeds .list ul li a .star-num {
  font-size: 12px;
}
.feeds .list .repo-owner-name-list .item-name {
  max-width: 70%;
  margin-bottom: -4px;
}
.feeds .list #collaborative-repo-list .owner-and-repo {
  max-width: 80%;
  margin-bottom: -5px;
}
.feeds .list #collaborative-repo-list .owner-name {
  max-width: 120px;
  margin-bottom: -5px;
}
.admin {
  padding-top: 15px;
  padding-bottom: 80px;
}
.admin .table.segment {
  padding: 0;
  font-size: 13px;
}
.admin .table.segment:not(.striped) {
  padding-top: 5px;
}
.admin .table.segment:not(.striped) thead th:last-child {
  padding-right: 5px !important;
}
.admin .table.segment th {
  padding-top: 5px;
  padding-bottom: 5px;
}
.admin .table.segment:not(.select) th:first-of-type,
.admin .table.segment:not(.select) td:first-of-type {
  padding-left: 15px !important;
}
.admin .ui.header,
.admin .ui.segment {
  box-shadow: 0 1px 2px 0 rgba(34, 36, 38, 0.15);
}
.admin.user .email {
  max-width: 200px;
}
.admin dl.admin-dl-horizontal {
  padding: 20px;
  margin: 0;
}
.admin dl.admin-dl-horizontal dd {
  margin-left: 240px;
}
.admin dl.admin-dl-horizontal dt {
  font-weight: bolder;
  float: left;
  width: 250px;
  clear: left;
  overflow: hidden;
  text-overflow: ellipsis;
  white-space: nowrap;
}
.admin.config #test-mail-btn {
  margin-left: 5px;
}
.explore {
  padding-top: 15px;
  padding-bottom: 80px;
}
.explore .navbar {
  justify-content: center;
  padding-top: 15px !important;
  margin-top: -15px !important;
  margin-bottom: 15px !important;
  background-color: #FAFAFA !important;
  border-width: 1px !important;
}
.explore .navbar .octicon {
  width: 16px;
  text-align: center;
}
.ui.repository.list .item {
  padding-bottom: 25px;
}
.ui.repository.list .item:not(:first-child) {
  border-top: 1px solid #eee;
  padding-top: 25px;
}
.ui.repository.list .item .ui.header {
  font-size: 1.5rem;
  padding-bottom: 10px;
}
.ui.repository.list .item .ui.header .name {
  word-break: break-all;
}
.ui.repository.list .item .ui.header .metas {
  color: #888;
  font-size: 14px;
  font-weight: normal;
}
.ui.repository.list .item .ui.header .metas span:not(:last-child) {
  margin-right: 5px;
}
.ui.repository.list .item .time {
  font-size: 12px;
  color: #808080;
}
.ui.user.list .item {
  padding-bottom: 25px;
}
.ui.user.list .item:not(:first-child) {
  border-top: 1px solid #eee;
  padding-top: 25px;
}
.ui.user.list .item .ui.avatar.image {
  width: 40px;
  height: 40px;
}
.ui.user.list .item .description {
  margin-top: 5px;
}
.ui.user.list .item .description .octicon:not(:first-child) {
  margin-left: 5px;
}
.ui.user.list .item .description a {
  color: #333;
}
.ui.user.list .item .description a:hover {
  text-decoration: underline;
}<|MERGE_RESOLUTION|>--- conflicted
+++ resolved
@@ -2555,7 +2555,6 @@
 .CodeMirror .cm-comment {
   background: inherit !important;
 }
-<<<<<<< HEAD
 markdown-body table {
   display: block;
   width: 100%;
@@ -2597,7 +2596,6 @@
   height: 400px;
   resize: vertical;
   overflow: vertical;
-=======
 .repository.file.editor .tab[data-tab="write"] {
   padding: 0 !important;
 }
@@ -2608,7 +2606,6 @@
   border-left: none;
   border-right: none;
   border-bottom: none;
->>>>>>> 431b26f6
 }
 .organization {
   padding-top: 15px;
