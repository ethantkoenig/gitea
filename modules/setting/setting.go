// Copyright 2014 The Gogs Authors. All rights reserved.
// Copyright 2017 The Gitea Authors. All rights reserved.
// Use of this source code is governed by a MIT-style
// license that can be found in the LICENSE file.

package setting

import (
	"crypto/rand"
	"encoding/base64"
	"fmt"
	"io"
	"net/mail"
	"net/url"
	"os"
	"os/exec"
	"path"
	"path/filepath"
	"regexp"
	"runtime"
	"strconv"
	"strings"
	"time"

	"code.gitea.io/git"
	"code.gitea.io/gitea/modules/log"
	_ "code.gitea.io/gitea/modules/minwinsvc" // import minwinsvc for windows services
	"code.gitea.io/gitea/modules/user"

	"github.com/Unknwon/com"
	"github.com/dgrijalva/jwt-go"
	_ "github.com/go-macaron/cache/memcache" // memcache plugin for cache
	_ "github.com/go-macaron/cache/redis"
	"github.com/go-macaron/session"
	_ "github.com/go-macaron/session/redis" // redis plugin for store session
	"github.com/go-xorm/core"
	ini "gopkg.in/ini.v1"
	"strk.kbt.io/projects/go/libravatar"
)

// Scheme describes protocol types
type Scheme string

// enumerates all the scheme types
const (
	HTTP       Scheme = "http"
	HTTPS      Scheme = "https"
	FCGI       Scheme = "fcgi"
	UnixSocket Scheme = "unix"
)

// LandingPage describes the default page
type LandingPage string

// enumerates all the landing page types
const (
	LandingPageHome    LandingPage = "/"
	LandingPageExplore LandingPage = "/explore"
)

// settings
var (
	// AppVer settings
	AppVer         string
	AppBuiltWith   string
	AppName        string
	AppURL         string
	AppSubURL      string
	AppSubURLDepth int // Number of slashes
	AppPath        string
	AppDataPath    string

	// Server settings
	Protocol             Scheme
	Domain               string
	HTTPAddr             string
	HTTPPort             string
	LocalURL             string
	OfflineMode          bool
	DisableRouterLog     bool
	CertFile             string
	KeyFile              string
	StaticRootPath       string
	EnableGzip           bool
	LandingPageURL       LandingPage
	UnixSocketPermission uint32
	EnablePprof          bool

	SSH = struct {
		Disabled            bool           `ini:"DISABLE_SSH"`
		StartBuiltinServer  bool           `ini:"START_SSH_SERVER"`
		Domain              string         `ini:"SSH_DOMAIN"`
		Port                int            `ini:"SSH_PORT"`
		ListenHost          string         `ini:"SSH_LISTEN_HOST"`
		ListenPort          int            `ini:"SSH_LISTEN_PORT"`
		RootPath            string         `ini:"SSH_ROOT_PATH"`
		KeyTestPath         string         `ini:"SSH_KEY_TEST_PATH"`
		KeygenPath          string         `ini:"SSH_KEYGEN_PATH"`
		MinimumKeySizeCheck bool           `ini:"-"`
		MinimumKeySizes     map[string]int `ini:"-"`
	}{
		Disabled:           false,
		StartBuiltinServer: false,
		Domain:             "",
		Port:               22,
		KeygenPath:         "ssh-keygen",
	}

	LFS struct {
		StartServer     bool   `ini:"LFS_START_SERVER"`
		ContentPath     string `ini:"LFS_CONTENT_PATH"`
		JWTSecretBase64 string `ini:"LFS_JWT_SECRET"`
		JWTSecretBytes  []byte `ini:"-"`
	}

	// Security settings
	InstallLock          bool
	SecretKey            string
	LogInRememberDays    int
	CookieUserName       string
	CookieRememberName   string
	ReverseProxyAuthUser string
	MinPasswordLength    int
	ImportLocalPaths     bool

	// Database settings
	UseSQLite3    bool
	UseMySQL      bool
	UseMSSQL      bool
	UsePostgreSQL bool
	UseTiDB       bool

	// Indexer settings
	Indexer struct {
		IssuePath         string
		UpdateQueueLength int
	}

	// Webhook settings
	Webhook = struct {
		QueueLength    int
		DeliverTimeout int
		SkipTLSVerify  bool
		Types          []string
		PagingNum      int
	}{
		QueueLength:    1000,
		DeliverTimeout: 5,
		SkipTLSVerify:  false,
		PagingNum:      10,
	}

	// Repository settings
	Repository = struct {
		AnsiCharset            string
		ForcePrivate           bool
		MaxCreationLimit       int
		MirrorQueueLength      int
		PullRequestQueueLength int
		PreferredLicenses      []string
		DisableHTTPGit         bool

		// Repository editor settings
		Editor struct {
			LineWrapExtensions   []string
			PreviewableFileModes []string
		} `ini:"-"`

		// Repository upload settings
		Upload struct {
			Enabled      bool
			TempPath     string
			AllowedTypes []string `delim:"|"`
			FileMaxSize  int64
			MaxFiles     int
		} `ini:"-"`

		// Repository local settings
		Local struct {
<<<<<<< HEAD
			LocalCopyPath       string
=======
			LocalCopyPath string
>>>>>>> 662b8bc2
		} `ini:"-"`
	}{
		AnsiCharset:            "",
		ForcePrivate:           false,
		MaxCreationLimit:       -1,
		MirrorQueueLength:      1000,
		PullRequestQueueLength: 1000,
		PreferredLicenses:      []string{"Apache License 2.0,MIT License"},
		DisableHTTPGit:         false,

		// Repository editor settings
		Editor: struct {
			LineWrapExtensions   []string
			PreviewableFileModes []string
		}{
			LineWrapExtensions:   strings.Split(".txt,.md,.markdown,.mdown,.mkd,", ","),
			PreviewableFileModes: []string{"markdown"},
		},

		// Repository upload settings
		Upload: struct {
			Enabled      bool
			TempPath     string
			AllowedTypes []string `delim:"|"`
			FileMaxSize  int64
			MaxFiles     int
		}{
			Enabled:      true,
			TempPath:     "data/tmp/uploads",
			AllowedTypes: []string{},
			FileMaxSize:  3,
			MaxFiles:     5,
		},

		// Repository local settings
		Local: struct {
<<<<<<< HEAD
			LocalCopyPath  string
=======
			LocalCopyPath string
>>>>>>> 662b8bc2
		}{
			LocalCopyPath: "tmp/local-repo",
		},
	}
	RepoRootPath string
	ScriptType   = "bash"

	// UI settings
	UI = struct {
		ExplorePagingNum   int
		IssuePagingNum     int
		FeedMaxCommitNum   int
		ThemeColorMetaTag  string
		MaxDisplayFileSize int64
		ShowUserEmail      bool

		Admin struct {
			UserPagingNum   int
			RepoPagingNum   int
			NoticePagingNum int
			OrgPagingNum    int
		} `ini:"ui.admin"`
		User struct {
			RepoPagingNum int
		} `ini:"ui.user"`
		Meta struct {
			Author      string
			Description string
			Keywords    string
		} `ini:"ui.meta"`
	}{
		ExplorePagingNum:   20,
		IssuePagingNum:     10,
		FeedMaxCommitNum:   5,
		ThemeColorMetaTag:  `#6cc644`,
		MaxDisplayFileSize: 8388608,
		Admin: struct {
			UserPagingNum   int
			RepoPagingNum   int
			NoticePagingNum int
			OrgPagingNum    int
		}{
			UserPagingNum:   50,
			RepoPagingNum:   50,
			NoticePagingNum: 25,
			OrgPagingNum:    50,
		},
		User: struct {
			RepoPagingNum int
		}{
			RepoPagingNum: 15,
		},
		Meta: struct {
			Author      string
			Description string
			Keywords    string
		}{
			Author:      "Gitea - Git with a cup of tea",
			Description: "Gitea (Git with a cup of tea) is a painless self-hosted Git service written in Go",
			Keywords:    "go,git,self-hosted,gitea",
		},
	}

	// Markdown settings
	Markdown = struct {
		EnableHardLineBreak bool
		CustomURLSchemes    []string `ini:"CUSTOM_URL_SCHEMES"`
		FileExtensions      []string
	}{
		EnableHardLineBreak: false,
		FileExtensions:      strings.Split(".md,.markdown,.mdown,.mkd", ","),
	}

	// Admin settings
	Admin struct {
		DisableRegularOrgCreation bool
	}

	// Picture settings
	AvatarUploadPath      string
	GravatarSource        string
	DisableGravatar       bool
	EnableFederatedAvatar bool
	LibravatarService     *libravatar.Libravatar

	// Log settings
	LogRootPath string
	LogModes    []string
	LogConfigs  []string

	// Attachment settings
	AttachmentPath         string
	AttachmentAllowedTypes string
	AttachmentMaxSize      int64
	AttachmentMaxFiles     int
	AttachmentEnabled      bool

	// Time settings
	TimeFormat string

	// Cache settings
	CacheAdapter  string
	CacheInterval int
	CacheConn     string

	// Session settings
	SessionConfig  session.Options
	CSRFCookieName = "_csrf"

	// Cron tasks
	Cron = struct {
		UpdateMirror struct {
			Enabled    bool
			RunAtStart bool
			Schedule   string
		} `ini:"cron.update_mirrors"`
		RepoHealthCheck struct {
			Enabled    bool
			RunAtStart bool
			Schedule   string
			Timeout    time.Duration
			Args       []string `delim:" "`
		} `ini:"cron.repo_health_check"`
		CheckRepoStats struct {
			Enabled    bool
			RunAtStart bool
			Schedule   string
		} `ini:"cron.check_repo_stats"`
		ArchiveCleanup struct {
			Enabled    bool
			RunAtStart bool
			Schedule   string
			OlderThan  time.Duration
		} `ini:"cron.archive_cleanup"`
		SyncExternalUsers struct {
			Enabled        bool
			RunAtStart     bool
			Schedule       string
			UpdateExisting bool
		} `ini:"cron.sync_external_users"`
	}{
		UpdateMirror: struct {
			Enabled    bool
			RunAtStart bool
			Schedule   string
		}{
			Enabled:    true,
			RunAtStart: false,
			Schedule:   "@every 10m",
		},
		RepoHealthCheck: struct {
			Enabled    bool
			RunAtStart bool
			Schedule   string
			Timeout    time.Duration
			Args       []string `delim:" "`
		}{
			Enabled:    true,
			RunAtStart: false,
			Schedule:   "@every 24h",
			Timeout:    60 * time.Second,
			Args:       []string{},
		},
		CheckRepoStats: struct {
			Enabled    bool
			RunAtStart bool
			Schedule   string
		}{
			Enabled:    true,
			RunAtStart: true,
			Schedule:   "@every 24h",
		},
		ArchiveCleanup: struct {
			Enabled    bool
			RunAtStart bool
			Schedule   string
			OlderThan  time.Duration
		}{
			Enabled:    true,
			RunAtStart: true,
			Schedule:   "@every 24h",
			OlderThan:  24 * time.Hour,
		},
		SyncExternalUsers: struct {
			Enabled        bool
			RunAtStart     bool
			Schedule       string
			UpdateExisting bool
		}{
			Enabled:        true,
			RunAtStart:     false,
			Schedule:       "@every 24h",
			UpdateExisting: true,
		},
	}

	// Git settings
	Git = struct {
		Version                  string `ini:"-"`
		DisableDiffHighlight     bool
		MaxGitDiffLines          int
		MaxGitDiffLineCharacters int
		MaxGitDiffFiles          int
		GCArgs                   []string `delim:" "`
		Timeout                  struct {
			Migrate int
			Mirror  int
			Clone   int
			Pull    int
			GC      int `ini:"GC"`
		} `ini:"git.timeout"`
	}{
		DisableDiffHighlight:     false,
		MaxGitDiffLines:          1000,
		MaxGitDiffLineCharacters: 500,
		MaxGitDiffFiles:          100,
		GCArgs:                   []string{},
		Timeout: struct {
			Migrate int
			Mirror  int
			Clone   int
			Pull    int
			GC      int `ini:"GC"`
		}{
			Migrate: 600,
			Mirror:  300,
			Clone:   300,
			Pull:    300,
			GC:      60,
		},
	}

	// Mirror settings
	Mirror struct {
		DefaultInterval time.Duration
		MinInterval     time.Duration
	}

	// API settings
	API = struct {
		MaxResponseItems int
	}{
		MaxResponseItems: 50,
	}

	// I18n settings
	Langs     []string
	Names     []string
	dateLangs map[string]string

	// Highlight settings are loaded in modules/template/highlight.go

	// Other settings
	ShowFooterBranding         bool
	ShowFooterVersion          bool
	ShowFooterTemplateLoadTime bool

	// Global setting objects
	Cfg           *ini.File
	CustomPath    string // Custom directory path
	CustomConf    string
	CustomPID     string
	ProdMode      bool
	RunUser       string
	IsWindows     bool
	HasRobotsTxt  bool
	InternalToken string // internal access token
	Google        struct {
		GATrackingID string
	}
)

// DateLang transforms standard language locale name to corresponding value in datetime plugin.
func DateLang(lang string) string {
	name, ok := dateLangs[lang]
	if ok {
		return name
	}
	return "en"
}

// execPath returns the executable path.
func execPath() (string, error) {
	file, err := exec.LookPath(os.Args[0])
	if err != nil {
		return "", err
	}
	return filepath.Abs(file)
}

func init() {
	IsWindows = runtime.GOOS == "windows"
	log.NewLogger(0, "console", `{"level": 0}`)

	var err error
	if AppPath, err = execPath(); err != nil {
		log.Fatal(4, "Failed to get app path: %v", err)
	}

	// Note: we don't use path.Dir here because it does not handle case
	//	which path starts with two "/" in Windows: "//psf/Home/..."
	AppPath = strings.Replace(AppPath, "\\", "/", -1)
}

// WorkDir returns absolute path of work directory.
func WorkDir() (string, error) {
	wd := os.Getenv("GITEA_WORK_DIR")
	if len(wd) > 0 {
		return wd, nil
	}
	// Use GOGS_WORK_DIR if available, for backward compatibility
	// TODO: drop in 1.1.0 ?
	wd = os.Getenv("GOGS_WORK_DIR")
	if len(wd) > 0 {
		log.Warn(`Usage of GOGS_WORK_DIR is deprecated and will be *removed* in a future release,
please consider changing to GITEA_WORK_DIR`)
		return wd, nil
	}

	i := strings.LastIndex(AppPath, "/")
	if i == -1 {
		return AppPath, nil
	}
	return AppPath[:i], nil
}

func forcePathSeparator(path string) {
	if strings.Contains(path, "\\") {
		log.Fatal(4, "Do not use '\\' or '\\\\' in paths, instead, please use '/' in all places")
	}
}

// IsRunUserMatchCurrentUser returns false if configured run user does not match
// actual user that runs the app. The first return value is the actual user name.
// This check is ignored under Windows since SSH remote login is not the main
// method to login on Windows.
func IsRunUserMatchCurrentUser(runUser string) (string, bool) {
	if IsWindows {
		return "", true
	}

	currentUser := user.CurrentUsername()
	return currentUser, runUser == currentUser
}

func createPIDFile(pidPath string) {
	currentPid := os.Getpid()
	if err := os.MkdirAll(filepath.Dir(pidPath), os.ModePerm); err != nil {
		log.Fatal(4, "Failed to create PID folder: %v", err)
	}

	file, err := os.Create(pidPath)
	if err != nil {
		log.Fatal(4, "Failed to create PID file: %v", err)
	}
	defer file.Close()
	if _, err := file.WriteString(strconv.FormatInt(int64(currentPid), 10)); err != nil {
		log.Fatal(4, "Failed to write PID information: %v", err)
	}
}

// NewContext initializes configuration context.
// NOTE: do not print any log except error.
func NewContext() {
	workDir, err := WorkDir()
	if err != nil {
		log.Fatal(4, "Failed to get work directory: %v", err)
	}

	Cfg = ini.Empty()

	CustomPath = os.Getenv("GITEA_CUSTOM")
	if len(CustomPath) == 0 {
		// For backward compatibility
		// TODO: drop in 1.1.0 ?
		CustomPath = os.Getenv("GOGS_CUSTOM")
		if len(CustomPath) == 0 {
			CustomPath = workDir + "/custom"
		} else {
			log.Warn(`Usage of GOGS_CUSTOM is deprecated and will be *removed* in a future release,
please consider changing to GITEA_CUSTOM`)
		}
	}

	if len(CustomPID) > 0 {
		createPIDFile(CustomPID)
	}

	if len(CustomConf) == 0 {
		CustomConf = CustomPath + "/conf/app.ini"
	}

	if com.IsFile(CustomConf) {
		if err = Cfg.Append(CustomConf); err != nil {
			log.Fatal(4, "Failed to load custom conf '%s': %v", CustomConf, err)
		}
	} else {
		log.Warn("Custom config '%s' not found, ignore this if you're running first time", CustomConf)
	}
	Cfg.NameMapper = ini.AllCapsUnderscore

	homeDir, err := com.HomeDir()
	if err != nil {
		log.Fatal(4, "Failed to get home directory: %v", err)
	}
	homeDir = strings.Replace(homeDir, "\\", "/", -1)

	LogRootPath = Cfg.Section("log").Key("ROOT_PATH").MustString(path.Join(workDir, "log"))
	forcePathSeparator(LogRootPath)

	sec := Cfg.Section("server")
	AppName = Cfg.Section("").Key("APP_NAME").MustString("Gitea: Git with a cup of tea")
	AppURL = sec.Key("ROOT_URL").MustString("http://localhost:3000/")
	AppURL = strings.TrimRight(AppURL, "/") + "/"

	// Check if has app suburl.
	url, err := url.Parse(AppURL)
	if err != nil {
		log.Fatal(4, "Invalid ROOT_URL '%s': %s", AppURL, err)
	}
	// Suburl should start with '/' and end without '/', such as '/{subpath}'.
	// This value is empty if site does not have sub-url.
	AppSubURL = strings.TrimSuffix(url.Path, "/")
	AppSubURLDepth = strings.Count(AppSubURL, "/")

	Protocol = HTTP
	if sec.Key("PROTOCOL").String() == "https" {
		Protocol = HTTPS
		CertFile = sec.Key("CERT_FILE").String()
		KeyFile = sec.Key("KEY_FILE").String()
	} else if sec.Key("PROTOCOL").String() == "fcgi" {
		Protocol = FCGI
	} else if sec.Key("PROTOCOL").String() == "unix" {
		Protocol = UnixSocket
		UnixSocketPermissionRaw := sec.Key("UNIX_SOCKET_PERMISSION").MustString("666")
		UnixSocketPermissionParsed, err := strconv.ParseUint(UnixSocketPermissionRaw, 8, 32)
		if err != nil || UnixSocketPermissionParsed > 0777 {
			log.Fatal(4, "Failed to parse unixSocketPermission: %s", UnixSocketPermissionRaw)
		}
		UnixSocketPermission = uint32(UnixSocketPermissionParsed)
	}
	Domain = sec.Key("DOMAIN").MustString("localhost")
	HTTPAddr = sec.Key("HTTP_ADDR").MustString("0.0.0.0")
	HTTPPort = sec.Key("HTTP_PORT").MustString("3000")
	LocalURL = sec.Key("LOCAL_ROOT_URL").MustString(string(Protocol) + "://localhost:" + HTTPPort + "/")
	OfflineMode = sec.Key("OFFLINE_MODE").MustBool()
	DisableRouterLog = sec.Key("DISABLE_ROUTER_LOG").MustBool()
	StaticRootPath = sec.Key("STATIC_ROOT_PATH").MustString(workDir)
	AppDataPath = sec.Key("APP_DATA_PATH").MustString("data")
	EnableGzip = sec.Key("ENABLE_GZIP").MustBool()
	EnablePprof = sec.Key("ENABLE_PPROF").MustBool(false)

	switch sec.Key("LANDING_PAGE").MustString("home") {
	case "explore":
		LandingPageURL = LandingPageExplore
	default:
		LandingPageURL = LandingPageHome
	}

	if len(SSH.Domain) == 0 {
		SSH.Domain = Domain
	}
	SSH.RootPath = path.Join(homeDir, ".ssh")
	SSH.KeyTestPath = os.TempDir()
	if err = Cfg.Section("server").MapTo(&SSH); err != nil {
		log.Fatal(4, "Failed to map SSH settings: %v", err)
	}

	SSH.KeygenPath = sec.Key("SSH_KEYGEN_PATH").MustString("ssh-keygen")
	SSH.Port = sec.Key("SSH_PORT").MustInt(22)
	SSH.ListenPort = sec.Key("SSH_LISTEN_PORT").MustInt(SSH.Port)

	// When disable SSH, start builtin server value is ignored.
	if SSH.Disabled {
		SSH.StartBuiltinServer = false
	}

	if !SSH.Disabled && !SSH.StartBuiltinServer {
		if err := os.MkdirAll(SSH.RootPath, 0700); err != nil {
			log.Fatal(4, "Failed to create '%s': %v", SSH.RootPath, err)
		} else if err = os.MkdirAll(SSH.KeyTestPath, 0644); err != nil {
			log.Fatal(4, "Failed to create '%s': %v", SSH.KeyTestPath, err)
		}
	}

	SSH.MinimumKeySizeCheck = sec.Key("MINIMUM_KEY_SIZE_CHECK").MustBool()
	SSH.MinimumKeySizes = map[string]int{}
	minimumKeySizes := Cfg.Section("ssh.minimum_key_sizes").Keys()
	for _, key := range minimumKeySizes {
		if key.MustInt() != -1 {
			SSH.MinimumKeySizes[strings.ToLower(key.Name())] = key.MustInt()
		}
	}

	if err = Cfg.Section("server").MapTo(&LFS); err != nil {
		log.Fatal(4, "Failed to map LFS settings: %v", err)
	}

	if LFS.StartServer {

		if err := os.MkdirAll(LFS.ContentPath, 0700); err != nil {
			log.Fatal(4, "Failed to create '%s': %v", LFS.ContentPath, err)
		}

		LFS.JWTSecretBytes = make([]byte, 32)
		n, err := base64.RawURLEncoding.Decode(LFS.JWTSecretBytes, []byte(LFS.JWTSecretBase64))

		if err != nil || n != 32 {
			//Generate new secret and save to config

			_, err := io.ReadFull(rand.Reader, LFS.JWTSecretBytes)

			if err != nil {
				log.Fatal(4, "Error reading random bytes: %v", err)
			}

			LFS.JWTSecretBase64 = base64.RawURLEncoding.EncodeToString(LFS.JWTSecretBytes)

			// Save secret
			cfg := ini.Empty()
			if com.IsFile(CustomConf) {
				// Keeps custom settings if there is already something.
				if err := cfg.Append(CustomConf); err != nil {
					log.Error(4, "Failed to load custom conf '%s': %v", CustomConf, err)
				}
			}

			cfg.Section("server").Key("LFS_JWT_SECRET").SetValue(LFS.JWTSecretBase64)

			if err := os.MkdirAll(filepath.Dir(CustomConf), os.ModePerm); err != nil {
				log.Fatal(4, "Failed to create '%s': %v", CustomConf, err)
			}
			if err := cfg.SaveTo(CustomConf); err != nil {
				log.Fatal(4, "Error saving generated JWT Secret to custom config: %v", err)
				return
			}
		}

		//Disable LFS client hooks if installed for the current OS user
		//Needs at least git v2.1.2

		binVersion, err := git.BinVersion()
		if err != nil {
			log.Fatal(4, "Error retrieving git version: %v", err)
		}

		splitVersion := strings.SplitN(binVersion, ".", 3)

		majorVersion, err := strconv.ParseUint(splitVersion[0], 10, 64)
		if err != nil {
			log.Fatal(4, "Error parsing git major version: %v", err)
		}
		minorVersion, err := strconv.ParseUint(splitVersion[1], 10, 64)
		if err != nil {
			log.Fatal(4, "Error parsing git minor version: %v", err)
		}
		revisionVersion, err := strconv.ParseUint(splitVersion[2], 10, 64)
		if err != nil {
			log.Fatal(4, "Error parsing git revision version: %v", err)
		}

		if !((majorVersion > 2) || (majorVersion == 2 && minorVersion > 1) ||
			(majorVersion == 2 && minorVersion == 1 && revisionVersion >= 2)) {

			LFS.StartServer = false
			log.Error(4, "LFS server support needs at least Git v2.1.2")

		} else {

			git.GlobalCommandArgs = append(git.GlobalCommandArgs, "-c", "filter.lfs.required=",
				"-c", "filter.lfs.smudge=", "-c", "filter.lfs.clean=")

		}
	}

	sec = Cfg.Section("security")
	InstallLock = sec.Key("INSTALL_LOCK").MustBool(false)
	SecretKey = sec.Key("SECRET_KEY").MustString("!#@FDEWREWR&*(")
	LogInRememberDays = sec.Key("LOGIN_REMEMBER_DAYS").MustInt(7)
	CookieUserName = sec.Key("COOKIE_USERNAME").MustString("gitea_awesome")
	CookieRememberName = sec.Key("COOKIE_REMEMBER_NAME").MustString("gitea_incredible")
	ReverseProxyAuthUser = sec.Key("REVERSE_PROXY_AUTHENTICATION_USER").MustString("X-WEBAUTH-USER")
	MinPasswordLength = sec.Key("MIN_PASSWORD_LENGTH").MustInt(6)
	ImportLocalPaths = sec.Key("IMPORT_LOCAL_PATHS").MustBool(false)
	InternalToken = sec.Key("INTERNAL_TOKEN").String()
	if len(InternalToken) == 0 {
		secretBytes := make([]byte, 32)
		_, err := io.ReadFull(rand.Reader, secretBytes)
		if err != nil {
			log.Fatal(4, "Error reading random bytes: %v", err)
		}

		secretKey := base64.RawURLEncoding.EncodeToString(secretBytes)

		now := time.Now()
		InternalToken, err = jwt.NewWithClaims(jwt.SigningMethodHS256, jwt.MapClaims{
			"nbf": now.Unix(),
		}).SignedString([]byte(secretKey))

		if err != nil {
			log.Fatal(4, "Error generate internal token: %v", err)
		}

		// Save secret
		cfgSave := ini.Empty()
		if com.IsFile(CustomConf) {
			// Keeps custom settings if there is already something.
			if err := cfgSave.Append(CustomConf); err != nil {
				log.Error(4, "Failed to load custom conf '%s': %v", CustomConf, err)
			}
		}

		cfgSave.Section("security").Key("INTERNAL_TOKEN").SetValue(InternalToken)

		if err := os.MkdirAll(filepath.Dir(CustomConf), os.ModePerm); err != nil {
			log.Fatal(4, "Failed to create '%s': %v", CustomConf, err)
		}
		if err := cfgSave.SaveTo(CustomConf); err != nil {
			log.Fatal(4, "Error saving generated JWT Secret to custom config: %v", err)
		}
	}

	sec = Cfg.Section("attachment")
	AttachmentPath = sec.Key("PATH").MustString(path.Join(AppDataPath, "attachments"))
	if !filepath.IsAbs(AttachmentPath) {
		AttachmentPath = path.Join(workDir, AttachmentPath)
	}
	AttachmentAllowedTypes = strings.Replace(sec.Key("ALLOWED_TYPES").MustString("image/jpeg,image/png,application/zip,application/gzip"), "|", ",", -1)
	AttachmentMaxSize = sec.Key("MAX_SIZE").MustInt64(4)
	AttachmentMaxFiles = sec.Key("MAX_FILES").MustInt(5)
	AttachmentEnabled = sec.Key("ENABLE").MustBool(true)

	TimeFormatKey := Cfg.Section("time").Key("FORMAT").MustString("RFC1123")
	TimeFormat = map[string]string{
		"ANSIC":       time.ANSIC,
		"UnixDate":    time.UnixDate,
		"RubyDate":    time.RubyDate,
		"RFC822":      time.RFC822,
		"RFC822Z":     time.RFC822Z,
		"RFC850":      time.RFC850,
		"RFC1123":     time.RFC1123,
		"RFC1123Z":    time.RFC1123Z,
		"RFC3339":     time.RFC3339,
		"RFC3339Nano": time.RFC3339Nano,
		"Kitchen":     time.Kitchen,
		"Stamp":       time.Stamp,
		"StampMilli":  time.StampMilli,
		"StampMicro":  time.StampMicro,
		"StampNano":   time.StampNano,
	}[TimeFormatKey]
	// When the TimeFormatKey does not exist in the previous map e.g.'2006-01-02 15:04:05'
	if len(TimeFormat) == 0 {
		TimeFormat = TimeFormatKey
		TestTimeFormat, _ := time.Parse(TimeFormat, TimeFormat)
		if TestTimeFormat.Format(time.RFC3339) != "2006-01-02T15:04:05Z" {
			log.Fatal(4, "Can't create time properly, please check your time format has 2006, 01, 02, 15, 04 and 05")
		}
		log.Trace("Custom TimeFormat: %s", TimeFormat)
	}

	RunUser = Cfg.Section("").Key("RUN_USER").MustString(user.CurrentUsername())
	// Does not check run user when the install lock is off.
	if InstallLock {
		currentUser, match := IsRunUserMatchCurrentUser(RunUser)
		if !match {
			log.Fatal(4, "Expect user '%s' but current user is: %s", RunUser, currentUser)
		}
	}

	// Determine and create root git repository path.
	sec = Cfg.Section("repository")
	Repository.DisableHTTPGit = sec.Key("DISABLE_HTTP_GIT").MustBool()
	Repository.MaxCreationLimit = sec.Key("MAX_CREATION_LIMIT").MustInt(-1)
	RepoRootPath = sec.Key("ROOT").MustString(path.Join(homeDir, "gitea-repositories"))
	forcePathSeparator(RepoRootPath)
	if !filepath.IsAbs(RepoRootPath) {
		RepoRootPath = path.Join(workDir, RepoRootPath)
	} else {
		RepoRootPath = path.Clean(RepoRootPath)
	}
	ScriptType = sec.Key("SCRIPT_TYPE").MustString("bash")
	if err = Cfg.Section("repository").MapTo(&Repository); err != nil {
		log.Fatal(4, "Failed to map Repository settings: %v", err)
	} else if err = Cfg.Section("repository.editor").MapTo(&Repository.Editor); err != nil {
		log.Fatal(4, "Failed to map Repository.Editor settings: %v", err)
	} else if err = Cfg.Section("repository.upload").MapTo(&Repository.Upload); err != nil {
		log.Fatal(4, "Failed to map Repository.Upload settings: %v", err)
	} else if err = Cfg.Section("repository.local").MapTo(&Repository.Local); err != nil {
		log.Fatal(4, "Failed to map Repository.Local settings: %v", err)
	}

	if !filepath.IsAbs(Repository.Upload.TempPath) {
		Repository.Upload.TempPath = path.Join(workDir, Repository.Upload.TempPath)
	}

	sec = Cfg.Section("picture")
	AvatarUploadPath = sec.Key("AVATAR_UPLOAD_PATH").MustString(path.Join(AppDataPath, "avatars"))
	forcePathSeparator(AvatarUploadPath)
	if !filepath.IsAbs(AvatarUploadPath) {
		AvatarUploadPath = path.Join(workDir, AvatarUploadPath)
	}
	switch source := sec.Key("GRAVATAR_SOURCE").MustString("gravatar"); source {
	case "duoshuo":
		GravatarSource = "http://gravatar.duoshuo.com/avatar/"
	case "gravatar":
		GravatarSource = "https://secure.gravatar.com/avatar/"
	case "libravatar":
		GravatarSource = "https://seccdn.libravatar.org/avatar/"
	default:
		GravatarSource = source
	}
	DisableGravatar = sec.Key("DISABLE_GRAVATAR").MustBool()
	EnableFederatedAvatar = sec.Key("ENABLE_FEDERATED_AVATAR").MustBool()
	if OfflineMode {
		DisableGravatar = true
		EnableFederatedAvatar = false
	}
	if DisableGravatar {
		EnableFederatedAvatar = false
	}

	if EnableFederatedAvatar {
		LibravatarService = libravatar.New()
		parts := strings.Split(GravatarSource, "/")
		if len(parts) >= 3 {
			if parts[0] == "https:" {
				LibravatarService.SetUseHTTPS(true)
				LibravatarService.SetSecureFallbackHost(parts[2])
			} else {
				LibravatarService.SetUseHTTPS(false)
				LibravatarService.SetFallbackHost(parts[2])
			}
		}
	}

	if err = Cfg.Section("ui").MapTo(&UI); err != nil {
		log.Fatal(4, "Failed to map UI settings: %v", err)
	} else if err = Cfg.Section("markdown").MapTo(&Markdown); err != nil {
		log.Fatal(4, "Failed to map Markdown settings: %v", err)
	} else if err = Cfg.Section("admin").MapTo(&Admin); err != nil {
		log.Fatal(4, "Fail to map Admin settings: %v", err)
	} else if err = Cfg.Section("cron").MapTo(&Cron); err != nil {
		log.Fatal(4, "Failed to map Cron settings: %v", err)
	} else if err = Cfg.Section("git").MapTo(&Git); err != nil {
		log.Fatal(4, "Failed to map Git settings: %v", err)
	} else if err = Cfg.Section("api").MapTo(&API); err != nil {
		log.Fatal(4, "Failed to map API settings: %v", err)
	}

	sec = Cfg.Section("mirror")
	Mirror.MinInterval = sec.Key("MIN_INTERVAL").MustDuration(10 * time.Minute)
	Mirror.DefaultInterval = sec.Key("DEFAULT_INTERVAL").MustDuration(8 * time.Hour)
	if Mirror.MinInterval.Minutes() < 1 {
		log.Warn("Mirror.MinInterval is too low")
		Mirror.MinInterval = 1 * time.Minute
	}
	if Mirror.DefaultInterval < Mirror.MinInterval {
		log.Warn("Mirror.DefaultInterval is less than Mirror.MinInterval")
		Mirror.DefaultInterval = time.Hour * 8
	}

	Langs = Cfg.Section("i18n").Key("LANGS").Strings(",")
	if len(Langs) == 0 {
		Langs = defaultLangs
	}
	Names = Cfg.Section("i18n").Key("NAMES").Strings(",")
	if len(Names) == 0 {
		Names = defaultLangNames
	}
	dateLangs = Cfg.Section("i18n.datelang").KeysHash()

	ShowFooterBranding = Cfg.Section("other").Key("SHOW_FOOTER_BRANDING").MustBool(false)
	ShowFooterVersion = Cfg.Section("other").Key("SHOW_FOOTER_VERSION").MustBool(true)
	ShowFooterTemplateLoadTime = Cfg.Section("other").Key("SHOW_FOOTER_TEMPLATE_LOAD_TIME").MustBool(true)

	UI.ShowUserEmail = Cfg.Section("ui").Key("SHOW_USER_EMAIL").MustBool(true)

	Google.GATrackingID = Cfg.Section("other").Key("GA_TRACKING_ID").String()

	HasRobotsTxt = com.IsFile(path.Join(CustomPath, "robots.txt"))
}

// Service settings
var Service struct {
	ActiveCodeLives                int
	ResetPwdCodeLives              int
	RegisterEmailConfirm           bool
	DisableRegistration            bool
	ShowRegistrationButton         bool
	RequireSignInView              bool
	EnableNotifyMail               bool
	EnableReverseProxyAuth         bool
	EnableReverseProxyAutoRegister bool
	EnableCaptcha                  bool
	DefaultKeepEmailPrivate        bool
	DefaultAllowCreateOrganization bool
	NoReplyAddress                 string

	// OpenID settings
	EnableOpenIDSignIn bool
	EnableOpenIDSignUp bool
	OpenIDWhitelist    []*regexp.Regexp
	OpenIDBlacklist    []*regexp.Regexp
}

func newService() {
	sec := Cfg.Section("service")
	Service.ActiveCodeLives = sec.Key("ACTIVE_CODE_LIVE_MINUTES").MustInt(180)
	Service.ResetPwdCodeLives = sec.Key("RESET_PASSWD_CODE_LIVE_MINUTES").MustInt(180)
	Service.DisableRegistration = sec.Key("DISABLE_REGISTRATION").MustBool()
	Service.ShowRegistrationButton = sec.Key("SHOW_REGISTRATION_BUTTON").MustBool(!Service.DisableRegistration)
	Service.RequireSignInView = sec.Key("REQUIRE_SIGNIN_VIEW").MustBool()
	Service.EnableReverseProxyAuth = sec.Key("ENABLE_REVERSE_PROXY_AUTHENTICATION").MustBool()
	Service.EnableReverseProxyAutoRegister = sec.Key("ENABLE_REVERSE_PROXY_AUTO_REGISTRATION").MustBool()
	Service.EnableCaptcha = sec.Key("ENABLE_CAPTCHA").MustBool()
	Service.DefaultKeepEmailPrivate = sec.Key("DEFAULT_KEEP_EMAIL_PRIVATE").MustBool()
	Service.DefaultAllowCreateOrganization = sec.Key("DEFAULT_ALLOW_CREATE_ORGANIZATION").MustBool(true)
	Service.NoReplyAddress = sec.Key("NO_REPLY_ADDRESS").MustString("noreply.example.org")

	sec = Cfg.Section("openid")
	Service.EnableOpenIDSignIn = sec.Key("ENABLE_OPENID_SIGNIN").MustBool(false)
	Service.EnableOpenIDSignUp = sec.Key("ENABLE_OPENID_SIGNUP").MustBool(!Service.DisableRegistration && Service.EnableOpenIDSignIn)
	pats := sec.Key("WHITELISTED_URIS").Strings(" ")
	if len(pats) != 0 {
		Service.OpenIDWhitelist = make([]*regexp.Regexp, len(pats))
		for i, p := range pats {
			Service.OpenIDWhitelist[i] = regexp.MustCompilePOSIX(p)
		}
	}
	pats = sec.Key("BLACKLISTED_URIS").Strings(" ")
	if len(pats) != 0 {
		Service.OpenIDBlacklist = make([]*regexp.Regexp, len(pats))
		for i, p := range pats {
			Service.OpenIDBlacklist[i] = regexp.MustCompilePOSIX(p)
		}
	}

}

var logLevels = map[string]string{
	"Trace":    "0",
	"Debug":    "1",
	"Info":     "2",
	"Warn":     "3",
	"Error":    "4",
	"Critical": "5",
}

func newLogService() {
	log.Info("Gitea v%s%s", AppVer, AppBuiltWith)

	LogModes = strings.Split(Cfg.Section("log").Key("MODE").MustString("console"), ",")
	LogConfigs = make([]string, len(LogModes))

	useConsole := false
	for i := 0; i < len(LogModes); i++ {
		LogModes[i] = strings.TrimSpace(LogModes[i])
		if LogModes[i] == "console" {
			useConsole = true
		}
	}

	if !useConsole {
		log.DelLogger("console")
	}

	for i, mode := range LogModes {
		sec, err := Cfg.GetSection("log." + mode)
		if err != nil {
			sec, _ = Cfg.NewSection("log." + mode)
		}

		validLevels := []string{"Trace", "Debug", "Info", "Warn", "Error", "Critical"}
		// Log level.
		levelName := Cfg.Section("log."+mode).Key("LEVEL").In(
			Cfg.Section("log").Key("LEVEL").In("Trace", validLevels),
			validLevels)
		level, ok := logLevels[levelName]
		if !ok {
			log.Fatal(4, "Unknown log level: %s", levelName)
		}

		// Generate log configuration.
		switch mode {
		case "console":
			LogConfigs[i] = fmt.Sprintf(`{"level":%s}`, level)
		case "file":
			logPath := sec.Key("FILE_NAME").MustString(path.Join(LogRootPath, "gitea.log"))
			if err = os.MkdirAll(path.Dir(logPath), os.ModePerm); err != nil {
				panic(err.Error())
			}

			LogConfigs[i] = fmt.Sprintf(
				`{"level":%s,"filename":"%s","rotate":%v,"maxlines":%d,"maxsize":%d,"daily":%v,"maxdays":%d}`, level,
				logPath,
				sec.Key("LOG_ROTATE").MustBool(true),
				sec.Key("MAX_LINES").MustInt(1000000),
				1<<uint(sec.Key("MAX_SIZE_SHIFT").MustInt(28)),
				sec.Key("DAILY_ROTATE").MustBool(true),
				sec.Key("MAX_DAYS").MustInt(7))
		case "conn":
			LogConfigs[i] = fmt.Sprintf(`{"level":%s,"reconnectOnMsg":%v,"reconnect":%v,"net":"%s","addr":"%s"}`, level,
				sec.Key("RECONNECT_ON_MSG").MustBool(),
				sec.Key("RECONNECT").MustBool(),
				sec.Key("PROTOCOL").In("tcp", []string{"tcp", "unix", "udp"}),
				sec.Key("ADDR").MustString(":7020"))
		case "smtp":
			LogConfigs[i] = fmt.Sprintf(`{"level":%s,"username":"%s","password":"%s","host":"%s","sendTos":["%s"],"subject":"%s"}`, level,
				sec.Key("USER").MustString("example@example.com"),
				sec.Key("PASSWD").MustString("******"),
				sec.Key("HOST").MustString("127.0.0.1:25"),
				strings.Replace(sec.Key("RECEIVERS").MustString("example@example.com"), ",", "\",\"", -1),
				sec.Key("SUBJECT").MustString("Diagnostic message from serve"))
		case "database":
			LogConfigs[i] = fmt.Sprintf(`{"level":%s,"driver":"%s","conn":"%s"}`, level,
				sec.Key("DRIVER").String(),
				sec.Key("CONN").String())
		}

		log.NewLogger(Cfg.Section("log").Key("BUFFER_LEN").MustInt64(10000), mode, LogConfigs[i])
		log.Info("Log Mode: %s(%s)", strings.Title(mode), levelName)
	}
}

// NewXORMLogService initializes xorm logger service
func NewXORMLogService(disableConsole bool) {
	logModes := strings.Split(Cfg.Section("log").Key("MODE").MustString("console"), ",")
	var logConfigs string
	for _, mode := range logModes {
		mode = strings.TrimSpace(mode)

		if disableConsole && mode == "console" {
			continue
		}

		sec, err := Cfg.GetSection("log." + mode)
		if err != nil {
			sec, _ = Cfg.NewSection("log." + mode)
		}

		validLevels := []string{"Trace", "Debug", "Info", "Warn", "Error", "Critical"}
		// Log level.
		levelName := Cfg.Section("log."+mode).Key("LEVEL").In(
			Cfg.Section("log").Key("LEVEL").In("Trace", validLevels),
			validLevels)
		level, ok := logLevels[levelName]
		if !ok {
			log.Fatal(4, "Unknown log level: %s", levelName)
		}

		// Generate log configuration.
		switch mode {
		case "console":
			logConfigs = fmt.Sprintf(`{"level":%s}`, level)
		case "file":
			logPath := sec.Key("FILE_NAME").MustString(path.Join(LogRootPath, "xorm.log"))
			if err = os.MkdirAll(path.Dir(logPath), os.ModePerm); err != nil {
				panic(err.Error())
			}
			logPath = filepath.Join(filepath.Dir(logPath), "xorm.log")

			logConfigs = fmt.Sprintf(
				`{"level":%s,"filename":"%s","rotate":%v,"maxlines":%d,"maxsize":%d,"daily":%v,"maxdays":%d}`, level,
				logPath,
				sec.Key("LOG_ROTATE").MustBool(true),
				sec.Key("MAX_LINES").MustInt(1000000),
				1<<uint(sec.Key("MAX_SIZE_SHIFT").MustInt(28)),
				sec.Key("DAILY_ROTATE").MustBool(true),
				sec.Key("MAX_DAYS").MustInt(7))
		case "conn":
			logConfigs = fmt.Sprintf(`{"level":%s,"reconnectOnMsg":%v,"reconnect":%v,"net":"%s","addr":"%s"}`, level,
				sec.Key("RECONNECT_ON_MSG").MustBool(),
				sec.Key("RECONNECT").MustBool(),
				sec.Key("PROTOCOL").In("tcp", []string{"tcp", "unix", "udp"}),
				sec.Key("ADDR").MustString(":7020"))
		case "smtp":
			logConfigs = fmt.Sprintf(`{"level":%s,"username":"%s","password":"%s","host":"%s","sendTos":"%s","subject":"%s"}`, level,
				sec.Key("USER").MustString("example@example.com"),
				sec.Key("PASSWD").MustString("******"),
				sec.Key("HOST").MustString("127.0.0.1:25"),
				sec.Key("RECEIVERS").MustString("[]"),
				sec.Key("SUBJECT").MustString("Diagnostic message from serve"))
		case "database":
			logConfigs = fmt.Sprintf(`{"level":%s,"driver":"%s","conn":"%s"}`, level,
				sec.Key("DRIVER").String(),
				sec.Key("CONN").String())
		}

		log.NewXORMLogger(Cfg.Section("log").Key("BUFFER_LEN").MustInt64(10000), mode, logConfigs)
		if !disableConsole {
			log.Info("XORM Log Mode: %s(%s)", strings.Title(mode), levelName)
		}

		var lvl core.LogLevel
		switch levelName {
		case "Trace", "Debug":
			lvl = core.LOG_DEBUG
		case "Info":
			lvl = core.LOG_INFO
		case "Warn":
			lvl = core.LOG_WARNING
		case "Error", "Critical":
			lvl = core.LOG_ERR
		}
		log.XORMLogger.SetLevel(lvl)
	}

	if len(logConfigs) == 0 {
		log.DiscardXORMLogger()
	}
}

func newCacheService() {
	CacheAdapter = Cfg.Section("cache").Key("ADAPTER").In("memory", []string{"memory", "redis", "memcache"})
	switch CacheAdapter {
	case "memory":
		CacheInterval = Cfg.Section("cache").Key("INTERVAL").MustInt(60)
	case "redis", "memcache":
		CacheConn = strings.Trim(Cfg.Section("cache").Key("HOST").String(), "\" ")
	default:
		log.Fatal(4, "Unknown cache adapter: %s", CacheAdapter)
	}

	log.Info("Cache Service Enabled")
}

func newSessionService() {
	SessionConfig.Provider = Cfg.Section("session").Key("PROVIDER").In("memory",
		[]string{"memory", "file", "redis", "mysql"})
	SessionConfig.ProviderConfig = strings.Trim(Cfg.Section("session").Key("PROVIDER_CONFIG").String(), "\" ")
	SessionConfig.CookieName = Cfg.Section("session").Key("COOKIE_NAME").MustString("i_like_gitea")
	SessionConfig.CookiePath = AppSubURL
	SessionConfig.Secure = Cfg.Section("session").Key("COOKIE_SECURE").MustBool(false)
	SessionConfig.Gclifetime = Cfg.Section("session").Key("GC_INTERVAL_TIME").MustInt64(86400)
	SessionConfig.Maxlifetime = Cfg.Section("session").Key("SESSION_LIFE_TIME").MustInt64(86400)

	log.Info("Session Service Enabled")
}

// Mailer represents mail service.
type Mailer struct {
	// Mailer
	QueueLength     int
	Name            string
	From            string
	FromEmail       string
	SendAsPlainText bool

	// SMTP sender
	Host              string
	User, Passwd      string
	DisableHelo       bool
	HeloHostname      string
	SkipVerify        bool
	UseCertificate    bool
	CertFile, KeyFile string

	// Sendmail sender
	UseSendmail  bool
	SendmailPath string
}

var (
	// MailService the global mailer
	MailService *Mailer
)

func newMailService() {
	sec := Cfg.Section("mailer")
	// Check mailer setting.
	if !sec.Key("ENABLED").MustBool() {
		return
	}

	MailService = &Mailer{
		QueueLength:     sec.Key("SEND_BUFFER_LEN").MustInt(100),
		Name:            sec.Key("NAME").MustString(AppName),
		SendAsPlainText: sec.Key("SEND_AS_PLAIN_TEXT").MustBool(false),

		Host:           sec.Key("HOST").String(),
		User:           sec.Key("USER").String(),
		Passwd:         sec.Key("PASSWD").String(),
		DisableHelo:    sec.Key("DISABLE_HELO").MustBool(),
		HeloHostname:   sec.Key("HELO_HOSTNAME").String(),
		SkipVerify:     sec.Key("SKIP_VERIFY").MustBool(),
		UseCertificate: sec.Key("USE_CERTIFICATE").MustBool(),
		CertFile:       sec.Key("CERT_FILE").String(),
		KeyFile:        sec.Key("KEY_FILE").String(),

		UseSendmail:  sec.Key("USE_SENDMAIL").MustBool(),
		SendmailPath: sec.Key("SENDMAIL_PATH").MustString("sendmail"),
	}
	MailService.From = sec.Key("FROM").MustString(MailService.User)

	if sec.HasKey("ENABLE_HTML_ALTERNATIVE") {
		log.Warn("ENABLE_HTML_ALTERNATIVE is deprecated, use SEND_AS_PLAIN_TEXT")
		MailService.SendAsPlainText = !sec.Key("ENABLE_HTML_ALTERNATIVE").MustBool(false)
	}

	parsed, err := mail.ParseAddress(MailService.From)
	if err != nil {
		log.Fatal(4, "Invalid mailer.FROM (%s): %v", MailService.From, err)
	}
	MailService.FromEmail = parsed.Address

	log.Info("Mail Service Enabled")
}

func newRegisterMailService() {
	if !Cfg.Section("service").Key("REGISTER_EMAIL_CONFIRM").MustBool() {
		return
	} else if MailService == nil {
		log.Warn("Register Mail Service: Mail Service is not enabled")
		return
	}
	Service.RegisterEmailConfirm = true
	log.Info("Register Mail Service Enabled")
}

func newNotifyMailService() {
	if !Cfg.Section("service").Key("ENABLE_NOTIFY_MAIL").MustBool() {
		return
	} else if MailService == nil {
		log.Warn("Notify Mail Service: Mail Service is not enabled")
		return
	}
	Service.EnableNotifyMail = true
	log.Info("Notify Mail Service Enabled")
}

func newWebhookService() {
	sec := Cfg.Section("webhook")
	Webhook.QueueLength = sec.Key("QUEUE_LENGTH").MustInt(1000)
	Webhook.DeliverTimeout = sec.Key("DELIVER_TIMEOUT").MustInt(5)
	Webhook.SkipTLSVerify = sec.Key("SKIP_TLS_VERIFY").MustBool()
	Webhook.Types = []string{"gitea", "gogs", "slack"}
	Webhook.PagingNum = sec.Key("PAGING_NUM").MustInt(10)
}

// NewServices initializes the services
func NewServices() {
	newService()
	newLogService()
	NewXORMLogService(false)
	newCacheService()
	newSessionService()
	newMailService()
	newRegisterMailService()
	newNotifyMailService()
	newWebhookService()
}<|MERGE_RESOLUTION|>--- conflicted
+++ resolved
@@ -177,11 +177,7 @@
 
 		// Repository local settings
 		Local struct {
-<<<<<<< HEAD
-			LocalCopyPath       string
-=======
 			LocalCopyPath string
->>>>>>> 662b8bc2
 		} `ini:"-"`
 	}{
 		AnsiCharset:            "",
@@ -218,11 +214,7 @@
 
 		// Repository local settings
 		Local: struct {
-<<<<<<< HEAD
-			LocalCopyPath  string
-=======
 			LocalCopyPath string
->>>>>>> 662b8bc2
 		}{
 			LocalCopyPath: "tmp/local-repo",
 		},
