--- conflicted
+++ resolved
@@ -514,20 +514,6 @@
 	ShowFooterTemplateLoadTime bool
 
 	// Global setting objects
-<<<<<<< HEAD
-	Cfg           *ini.File
-	CustomPath    string // Custom directory path
-	CustomConf    string
-	CustomPID     string
-	ProdMode      bool
-	RunUser       string
-	IsWindows     bool
-	HasRobotsTxt  bool
-	InternalToken string // internal access token
-	Google        struct {
-		GATrackingID string
-	}
-=======
 	Cfg               *ini.File
 	CustomPath        string // Custom directory path
 	CustomConf        string
@@ -540,7 +526,10 @@
 	IterateBufferSize int
 
 	ExternalMarkupParsers []MarkupParser
->>>>>>> e22be08a
+
+	Google struct {
+		GATrackingID string
+	}
 )
 
 // DateLang transforms standard language locale name to corresponding value in datetime plugin.
