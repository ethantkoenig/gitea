// Copyright 2014 The Gogs Authors. All rights reserved.
// Use of this source code is governed by a MIT-style
// license that can be found in the LICENSE file.

package models

import (
	"bytes"
	"container/list"
	"crypto/md5"
	"crypto/sha256"
	"crypto/subtle"
	"encoding/hex"
	"errors"
	"fmt"
	"image"
	// Needed for jpeg support
	_ "image/jpeg"
	"image/png"
	"os"
	"path/filepath"
	"strings"
	"time"
	"unicode/utf8"

	"github.com/Unknwon/com"
	"github.com/go-xorm/builder"
	"github.com/go-xorm/xorm"
	"github.com/nfnt/resize"
	"golang.org/x/crypto/pbkdf2"

	"code.gitea.io/git"
	api "code.gitea.io/sdk/gitea"

	"code.gitea.io/gitea/modules/avatar"
	"code.gitea.io/gitea/modules/base"
	"code.gitea.io/gitea/modules/log"
	"code.gitea.io/gitea/modules/setting"
	"code.gitea.io/gitea/modules/util"
)

// UserType defines the user type
type UserType int

const (
	// UserTypeIndividual defines an individual user
	UserTypeIndividual UserType = iota // Historic reason to make it starts at 0.

	// UserTypeOrganization defines an organization
	UserTypeOrganization
)

const syncExternalUsers = "sync_external_users"

var (
	// ErrUserNotKeyOwner user does not own this key error
	ErrUserNotKeyOwner = errors.New("User does not own this public key")

	// ErrEmailNotExist e-mail does not exist error
	ErrEmailNotExist = errors.New("E-mail does not exist")

	// ErrEmailNotActivated e-mail address has not been activated error
	ErrEmailNotActivated = errors.New("E-mail address has not been activated")

	// ErrUserNameIllegal user name contains illegal characters error
	ErrUserNameIllegal = errors.New("User name contains illegal characters")

	// ErrLoginSourceNotActived login source is not actived error
	ErrLoginSourceNotActived = errors.New("Login source is not actived")

	// ErrUnsupportedLoginType login source is unknown error
	ErrUnsupportedLoginType = errors.New("Login source is unknown")
)

// User represents the object of individual and member of organization.
type User struct {
	ID        int64  `xorm:"pk autoincr"`
	LowerName string `xorm:"UNIQUE NOT NULL"`
	Name      string `xorm:"UNIQUE NOT NULL"`
	FullName  string
	// Email is the primary email address (to be used for communication)
	Email            string `xorm:"NOT NULL"`
	KeepEmailPrivate bool
	Passwd           string `xorm:"NOT NULL"`
	LoginType        LoginType
	LoginSource      int64 `xorm:"NOT NULL DEFAULT 0"`
	LoginName        string
	Type             UserType
	OwnedOrgs        []*User       `xorm:"-"`
	Orgs             []*User       `xorm:"-"`
	Repos            []*Repository `xorm:"-"`
	Location         string
	Website          string
	Rands            string `xorm:"VARCHAR(10)"`
	Salt             string `xorm:"VARCHAR(10)"`

	Created       time.Time `xorm:"-"`
	CreatedUnix   int64     `xorm:"INDEX created"`
	Updated       time.Time `xorm:"-"`
	UpdatedUnix   int64     `xorm:"INDEX updated"`
	LastLogin     time.Time `xorm:"-"`
	LastLoginUnix int64     `xorm:"INDEX"`

	// Remember visibility choice for convenience, true for private
	LastRepoVisibility bool
	// Maximum repository creation limit, -1 means use global default
	MaxRepoCreation int `xorm:"NOT NULL DEFAULT -1"`

	// Permissions
	IsActive                bool `xorm:"INDEX"` // Activate primary email
	IsAdmin                 bool
	AllowGitHook            bool
	AllowImportLocal        bool // Allow migrate repository by local path
	AllowCreateOrganization bool `xorm:"DEFAULT true"`
	ProhibitLogin           bool `xorm:"NOT NULL DEFAULT false"`

	// Avatar
	Avatar          string `xorm:"VARCHAR(2048) NOT NULL"`
	AvatarEmail     string `xorm:"NOT NULL"`
	UseCustomAvatar bool

	// Counters
	NumFollowers int
	NumFollowing int `xorm:"NOT NULL DEFAULT 0"`
	NumStars     int
	NumRepos     int

	// For organization
	Description string
	NumTeams    int
	NumMembers  int
	Teams       []*Team `xorm:"-"`
	Members     []*User `xorm:"-"`

	// Preferences
	DiffViewStyle string `xorm:"NOT NULL DEFAULT ''"`
}

// BeforeUpdate is invoked from XORM before updating this object.
func (u *User) BeforeUpdate() {
	if u.MaxRepoCreation < -1 {
		u.MaxRepoCreation = -1
	}
}

// SetLastLogin set time to last login
func (u *User) SetLastLogin() {
	u.LastLoginUnix = time.Now().Unix()
}

// UpdateDiffViewStyle updates the users diff view style
func (u *User) UpdateDiffViewStyle(style string) error {
	u.DiffViewStyle = style
	return UpdateUserCols(u, "diff_view_style")
}

// AfterLoad is invoked from XORM after setting the values of all fields of this object.
func (u *User) AfterLoad() {
	u.Created = time.Unix(u.CreatedUnix, 0).Local()
	u.Updated = time.Unix(u.UpdatedUnix, 0).Local()
	u.LastLogin = time.Unix(u.LastLoginUnix, 0).Local()
}

// getEmail returns an noreply email, if the user has set to keep his
// email address private, otherwise the primary email address.
func (u *User) getEmail() string {
	if u.KeepEmailPrivate {
		return fmt.Sprintf("%s@%s", u.LowerName, setting.Service.NoReplyAddress)
	}
	return u.Email
}

// APIFormat converts a User to api.User
func (u *User) APIFormat() *api.User {
	return &api.User{
		ID:        u.ID,
		UserName:  u.Name,
		FullName:  u.FullName,
		Email:     u.getEmail(),
		AvatarURL: u.AvatarLink(),
	}
}

// IsLocal returns true if user login type is LoginPlain.
func (u *User) IsLocal() bool {
	return u.LoginType <= LoginPlain
}

// IsOAuth2 returns true if user login type is LoginOAuth2.
func (u *User) IsOAuth2() bool {
	return u.LoginType == LoginOAuth2
}

// HasForkedRepo checks if user has already forked a repository with given ID.
func (u *User) HasForkedRepo(repoID int64) bool {
	_, has := HasForkedRepo(u.ID, repoID)
	return has
}

// MaxCreationLimit returns the number of repositories a user is allowed to create
func (u *User) MaxCreationLimit() int {
	if u.MaxRepoCreation <= -1 {
		return setting.Repository.MaxCreationLimit
	}
	return u.MaxRepoCreation
}

// CanCreateRepo returns if user login can create a repository
func (u *User) CanCreateRepo() bool {
	if u.IsAdmin {
		return true
	}
	if u.MaxRepoCreation <= -1 {
		if setting.Repository.MaxCreationLimit <= -1 {
			return true
		}
		return u.NumRepos < setting.Repository.MaxCreationLimit
	}
	return u.NumRepos < u.MaxRepoCreation
}

// CanCreateOrganization returns true if user can create organisation.
func (u *User) CanCreateOrganization() bool {
	return u.IsAdmin || (u.AllowCreateOrganization && !setting.Admin.DisableRegularOrgCreation)
}

// CanEditGitHook returns true if user can edit Git hooks.
func (u *User) CanEditGitHook() bool {
	return !setting.DisableGitHooks && (u.IsAdmin || u.AllowGitHook)
}

// CanImportLocal returns true if user can migrate repository by local path.
func (u *User) CanImportLocal() bool {
	if !setting.ImportLocalPaths {
		return false
	}
	return u.IsAdmin || u.AllowImportLocal
}

// DashboardLink returns the user dashboard page link.
func (u *User) DashboardLink() string {
	if u.IsOrganization() {
		return setting.AppSubURL + "/org/" + u.Name + "/dashboard/"
	}
	return setting.AppSubURL + "/"
}

// HomeLink returns the user or organization home page link.
func (u *User) HomeLink() string {
	return setting.AppSubURL + "/" + u.Name
}

// HTMLURL returns the user or organization's full link.
func (u *User) HTMLURL() string {
	return setting.AppURL + u.Name
}

// GenerateEmailActivateCode generates an activate code based on user information and given e-mail.
func (u *User) GenerateEmailActivateCode(email string) string {
	code := base.CreateTimeLimitCode(
		com.ToStr(u.ID)+email+u.LowerName+u.Passwd+u.Rands,
		setting.Service.ActiveCodeLives, nil)

	// Add tail hex username
	code += hex.EncodeToString([]byte(u.LowerName))
	return code
}

// GenerateActivateCode generates an activate code based on user information.
func (u *User) GenerateActivateCode() string {
	return u.GenerateEmailActivateCode(u.Email)
}

// CustomAvatarPath returns user custom avatar file path.
func (u *User) CustomAvatarPath() string {
	return filepath.Join(setting.AvatarUploadPath, u.Avatar)
}

// GenerateRandomAvatar generates a random avatar for user.
func (u *User) GenerateRandomAvatar() error {
	return u.generateRandomAvatar(x)
}

func (u *User) generateRandomAvatar(e Engine) error {
	seed := u.Email
	if len(seed) == 0 {
		seed = u.Name
	}

	img, err := avatar.RandomImage([]byte(seed))
	if err != nil {
		return fmt.Errorf("RandomImage: %v", err)
	}
	// NOTICE for random avatar, it still uses id as avatar name, but custom avatar use md5
	// since random image is not a user's photo, there is no security for enumable
	u.Avatar = fmt.Sprintf("%d", u.ID)
	if err = os.MkdirAll(filepath.Dir(u.CustomAvatarPath()), os.ModePerm); err != nil {
		return fmt.Errorf("MkdirAll: %v", err)
	}
	fw, err := os.Create(u.CustomAvatarPath())
	if err != nil {
		return fmt.Errorf("Create: %v", err)
	}
	defer fw.Close()

	if _, err := e.ID(u.ID).Cols("avatar").Update(u); err != nil {
		return err
	}

	if err = png.Encode(fw, img); err != nil {
		return fmt.Errorf("Encode: %v", err)
	}

	log.Info("New random avatar created: %d", u.ID)
	return nil
}

// RelAvatarLink returns relative avatar link to the site domain,
// which includes app sub-url as prefix. However, it is possible
// to return full URL if user enables Gravatar-like service.
func (u *User) RelAvatarLink() string {
	if u.ID == -1 {
		return base.DefaultAvatarLink()
	}

	switch {
	case u.UseCustomAvatar:
		if !com.IsFile(u.CustomAvatarPath()) {
			return base.DefaultAvatarLink()
		}
		return setting.AppSubURL + "/avatars/" + u.Avatar
	case setting.DisableGravatar, setting.OfflineMode:
		if !com.IsFile(u.CustomAvatarPath()) {
			if err := u.GenerateRandomAvatar(); err != nil {
				log.Error(3, "GenerateRandomAvatar: %v", err)
			}
		}

		return setting.AppSubURL + "/avatars/" + u.Avatar
	}
	return base.AvatarLink(u.AvatarEmail)
}

// AvatarLink returns user avatar absolute link.
func (u *User) AvatarLink() string {
	link := u.RelAvatarLink()
	if link[0] == '/' && link[1] != '/' {
		return setting.AppURL + strings.TrimPrefix(link, setting.AppSubURL)[1:]
	}
	return link
}

// GetFollowers returns range of user's followers.
func (u *User) GetFollowers(page int) ([]*User, error) {
	users := make([]*User, 0, ItemsPerPage)
	sess := x.
		Limit(ItemsPerPage, (page-1)*ItemsPerPage).
		Where("follow.follow_id=?", u.ID)
	if setting.UsePostgreSQL {
		sess = sess.Join("LEFT", "follow", `"user".id=follow.user_id`)
	} else {
		sess = sess.Join("LEFT", "follow", "user.id=follow.user_id")
	}
	return users, sess.Find(&users)
}

// IsFollowing returns true if user is following followID.
func (u *User) IsFollowing(followID int64) bool {
	return IsFollowing(u.ID, followID)
}

// GetFollowing returns range of user's following.
func (u *User) GetFollowing(page int) ([]*User, error) {
	users := make([]*User, 0, ItemsPerPage)
	sess := x.
		Limit(ItemsPerPage, (page-1)*ItemsPerPage).
		Where("follow.user_id=?", u.ID)
	if setting.UsePostgreSQL {
		sess = sess.Join("LEFT", "follow", `"user".id=follow.follow_id`)
	} else {
		sess = sess.Join("LEFT", "follow", "user.id=follow.follow_id")
	}
	return users, sess.Find(&users)
}

// NewGitSig generates and returns the signature of given user.
func (u *User) NewGitSig() *git.Signature {
	return &git.Signature{
		Name:  u.DisplayName(),
		Email: u.getEmail(),
		When:  time.Now(),
	}
}

// EncodePasswd encodes password to safe format.
func (u *User) EncodePasswd() {
	newPasswd := pbkdf2.Key([]byte(u.Passwd), []byte(u.Salt), 10000, 50, sha256.New)
	u.Passwd = fmt.Sprintf("%x", newPasswd)
}

// ValidatePassword checks if given password matches the one belongs to the user.
func (u *User) ValidatePassword(passwd string) bool {
	newUser := &User{Passwd: passwd, Salt: u.Salt}
	newUser.EncodePasswd()
	return subtle.ConstantTimeCompare([]byte(u.Passwd), []byte(newUser.Passwd)) == 1
}

// IsPasswordSet checks if the password is set or left empty
func (u *User) IsPasswordSet() bool {
	return !u.ValidatePassword("")
}

// UploadAvatar saves custom avatar for user.
// FIXME: split uploads to different subdirs in case we have massive users.
func (u *User) UploadAvatar(data []byte) error {
	img, _, err := image.Decode(bytes.NewReader(data))
	if err != nil {
		return fmt.Errorf("Decode: %v", err)
	}

	m := resize.Resize(avatar.AvatarSize, avatar.AvatarSize, img, resize.NearestNeighbor)

	sess := x.NewSession()
	defer sess.Close()
	if err = sess.Begin(); err != nil {
		return err
	}

	u.UseCustomAvatar = true
	u.Avatar = fmt.Sprintf("%x", md5.Sum(data))
	if err = updateUser(sess, u); err != nil {
		return fmt.Errorf("updateUser: %v", err)
	}

	if err := os.MkdirAll(setting.AvatarUploadPath, os.ModePerm); err != nil {
		return fmt.Errorf("Failed to create dir %s: %v", setting.AvatarUploadPath, err)
	}

	fw, err := os.Create(u.CustomAvatarPath())
	if err != nil {
		return fmt.Errorf("Create: %v", err)
	}
	defer fw.Close()

	if err = png.Encode(fw, m); err != nil {
		return fmt.Errorf("Encode: %v", err)
	}

	return sess.Commit()
}

// DeleteAvatar deletes the user's custom avatar.
func (u *User) DeleteAvatar() error {
	log.Trace("DeleteAvatar[%d]: %s", u.ID, u.CustomAvatarPath())
	if len(u.Avatar) > 0 {
		if err := os.Remove(u.CustomAvatarPath()); err != nil {
			return fmt.Errorf("Failed to remove %s: %v", u.CustomAvatarPath(), err)
		}
	}

	u.UseCustomAvatar = false
	u.Avatar = ""
	if _, err := x.ID(u.ID).Cols("avatar, use_custom_avatar").Update(u); err != nil {
		return fmt.Errorf("UpdateUser: %v", err)
	}
	return nil
}

// IsAdminOfRepo returns true if user has admin or higher access of repository.
func (u *User) IsAdminOfRepo(repo *Repository) bool {
	has, err := HasAccess(u.ID, repo, AccessModeAdmin)
	if err != nil {
		log.Error(3, "HasAccess: %v", err)
	}
	return has
}

// IsWriterOfRepo returns true if user has write access to given repository.
func (u *User) IsWriterOfRepo(repo *Repository) bool {
	has, err := HasAccess(u.ID, repo, AccessModeWrite)
	if err != nil {
		log.Error(3, "HasAccess: %v", err)
	}
	return has
}

// IsOrganization returns true if user is actually a organization.
func (u *User) IsOrganization() bool {
	return u.Type == UserTypeOrganization
}

// IsUserOrgOwner returns true if user is in the owner team of given organization.
func (u *User) IsUserOrgOwner(orgID int64) bool {
	return IsOrganizationOwner(orgID, u.ID)
}

// IsPublicMember returns true if user public his/her membership in given organization.
func (u *User) IsPublicMember(orgID int64) bool {
	return IsPublicMembership(orgID, u.ID)
}

func (u *User) getOrganizationCount(e Engine) (int64, error) {
	return e.
		Where("uid=?", u.ID).
		Count(new(OrgUser))
}

// GetOrganizationCount returns count of membership of organization of user.
func (u *User) GetOrganizationCount() (int64, error) {
	return u.getOrganizationCount(x)
}

// GetRepositories returns repositories that user owns, including private repositories.
func (u *User) GetRepositories(page, pageSize int) (err error) {
	u.Repos, err = GetUserRepositories(u.ID, true, page, pageSize, "")
	return err
}

// GetRepositoryIDs returns repositories IDs where user owned
func (u *User) GetRepositoryIDs() ([]int64, error) {
	var ids []int64
	return ids, x.Table("repository").Cols("id").Where("owner_id = ?", u.ID).Find(&ids)
}

// GetOrgRepositoryIDs returns repositories IDs where user's team owned
func (u *User) GetOrgRepositoryIDs() ([]int64, error) {
	var ids []int64
	return ids, x.Table("repository").
		Cols("repository.id").
		Join("INNER", "team_user", "repository.owner_id = team_user.org_id AND team_user.uid = ?", u.ID).
		GroupBy("repository.id").Find(&ids)
}

// GetAccessRepoIDs returns all repositories IDs where user's or user is a team member organizations
func (u *User) GetAccessRepoIDs() ([]int64, error) {
	ids, err := u.GetRepositoryIDs()
	if err != nil {
		return nil, err
	}
	ids2, err := u.GetOrgRepositoryIDs()
	if err != nil {
		return nil, err
	}
	return append(ids, ids2...), nil
}

// GetMirrorRepositories returns mirror repositories that user owns, including private repositories.
func (u *User) GetMirrorRepositories() ([]*Repository, error) {
	return GetUserMirrorRepositories(u.ID)
}

// GetOwnedOrganizations returns all organizations that user owns.
func (u *User) GetOwnedOrganizations() (err error) {
	u.OwnedOrgs, err = GetOwnedOrgsByUserID(u.ID)
	return err
}

// GetOrganizations returns all organizations that user belongs to.
func (u *User) GetOrganizations(all bool) error {
	ous, err := GetOrgUsersByUserID(u.ID, all)
	if err != nil {
		return err
	}

	u.Orgs = make([]*User, len(ous))
	for i, ou := range ous {
		u.Orgs[i], err = GetUserByID(ou.OrgID)
		if err != nil {
			return err
		}
	}
	return nil
}

// DisplayName returns full name if it's not empty,
// returns username otherwise.
func (u *User) DisplayName() string {
	if len(u.FullName) > 0 {
		return u.FullName
	}
	return u.Name
}

// ShortName ellipses username to length
func (u *User) ShortName(length int) string {
	return base.EllipsisString(u.Name, length)
}

// IsMailable checks if a user is eligible
// to receive emails.
func (u *User) IsMailable() bool {
	return u.IsActive
}

func isUserExist(e Engine, uid int64, name string) (bool, error) {
	if len(name) == 0 {
		return false, nil
	}
	return e.
		Where("id!=?", uid).
		Get(&User{LowerName: strings.ToLower(name)})
}

// IsUserExist checks if given user name exist,
// the user name should be noncased unique.
// If uid is presented, then check will rule out that one,
// it is used when update a user name in settings page.
func IsUserExist(uid int64, name string) (bool, error) {
	return isUserExist(x, uid, name)
}

// GetUserSalt returns a random user salt token.
func GetUserSalt() (string, error) {
	return base.GetRandomString(10)
}

// NewGhostUser creates and returns a fake user for someone has deleted his/her account.
func NewGhostUser() *User {
	return &User{
		ID:        -1,
		Name:      "Ghost",
		LowerName: "ghost",
	}
}

var (
	reservedUsernames    = []string{"assets", "css", "explore", "img", "js", "less", "plugins", "debug", "raw", "install", "api", "avatar", "user", "org", "help", "stars", "issues", "pulls", "commits", "repo", "template", "admin", "new", ".", ".."}
	reservedUserPatterns = []string{"*.keys"}
)

// isUsableName checks if name is reserved or pattern of name is not allowed
// based on given reserved names and patterns.
// Names are exact match, patterns can be prefix or suffix match with placeholder '*'.
func isUsableName(names, patterns []string, name string) error {
	name = strings.TrimSpace(strings.ToLower(name))
	if utf8.RuneCountInString(name) == 0 {
		return ErrNameEmpty
	}

	for i := range names {
		if name == names[i] {
			return ErrNameReserved{name}
		}
	}

	for _, pat := range patterns {
		if pat[0] == '*' && strings.HasSuffix(name, pat[1:]) ||
			(pat[len(pat)-1] == '*' && strings.HasPrefix(name, pat[:len(pat)-1])) {
			return ErrNamePatternNotAllowed{pat}
		}
	}

	return nil
}

// IsUsableUsername returns an error when a username is reserved
func IsUsableUsername(name string) error {
	return isUsableName(reservedUsernames, reservedUserPatterns, name)
}

// CreateUser creates record of a new user.
func CreateUser(u *User) (err error) {
	if err = IsUsableUsername(u.Name); err != nil {
		return err
	}

	sess := x.NewSession()
	defer sess.Close()
	if err = sess.Begin(); err != nil {
		return err
	}

	isExist, err := isUserExist(sess, 0, u.Name)
	if err != nil {
		return err
	} else if isExist {
		return ErrUserAlreadyExist{u.Name}
	}

	u.Email = strings.ToLower(u.Email)
	isExist, err = sess.
		Where("email=?", u.Email).
		Get(new(User))
	if err != nil {
		return err
	} else if isExist {
		return ErrEmailAlreadyUsed{u.Email}
	}

	isExist, err = isEmailUsed(sess, u.Email)
	if err != nil {
		return err
	} else if isExist {
		return ErrEmailAlreadyUsed{u.Email}
	}

	u.KeepEmailPrivate = setting.Service.DefaultKeepEmailPrivate

	u.LowerName = strings.ToLower(u.Name)
	u.AvatarEmail = u.Email
	u.Avatar = base.HashEmail(u.AvatarEmail)
	if u.Rands, err = GetUserSalt(); err != nil {
		return err
	}
	if u.Salt, err = GetUserSalt(); err != nil {
		return err
	}
	u.EncodePasswd()
	u.AllowCreateOrganization = setting.Service.DefaultAllowCreateOrganization
	u.MaxRepoCreation = -1

	if _, err = sess.Insert(u); err != nil {
		return err
	} else if err = os.MkdirAll(UserPath(u.Name), os.ModePerm); err != nil {
		return err
	}

	return sess.Commit()
}

func countUsers(e Engine) int64 {
	count, _ := e.
		Where("type=0").
		Count(new(User))
	return count
}

// CountUsers returns number of users.
func CountUsers() int64 {
	return countUsers(x)
}

// get user by verify code
func getVerifyUser(code string) (user *User) {
	if len(code) <= base.TimeLimitCodeLength {
		return nil
	}

	// use tail hex username query user
	hexStr := code[base.TimeLimitCodeLength:]
	if b, err := hex.DecodeString(hexStr); err == nil {
		if user, err = GetUserByName(string(b)); user != nil {
			return user
		}
		log.Error(4, "user.getVerifyUser: %v", err)
	}

	return nil
}

// VerifyUserActiveCode verifies active code when active account
func VerifyUserActiveCode(code string) (user *User) {
	minutes := setting.Service.ActiveCodeLives

	if user = getVerifyUser(code); user != nil {
		// time limit code
		prefix := code[:base.TimeLimitCodeLength]
		data := com.ToStr(user.ID) + user.Email + user.LowerName + user.Passwd + user.Rands

		if base.VerifyTimeLimitCode(data, minutes, prefix) {
			return user
		}
	}
	return nil
}

// VerifyActiveEmailCode verifies active email code when active account
func VerifyActiveEmailCode(code, email string) *EmailAddress {
	minutes := setting.Service.ActiveCodeLives

	if user := getVerifyUser(code); user != nil {
		// time limit code
		prefix := code[:base.TimeLimitCodeLength]
		data := com.ToStr(user.ID) + email + user.LowerName + user.Passwd + user.Rands

		if base.VerifyTimeLimitCode(data, minutes, prefix) {
			emailAddress := &EmailAddress{Email: email}
			if has, _ := x.Get(emailAddress); has {
				return emailAddress
			}
		}
	}
	return nil
}

// ChangeUserName changes all corresponding setting from old user name to new one.
func ChangeUserName(u *User, newUserName string) (err error) {
	if err = IsUsableUsername(newUserName); err != nil {
		return err
	}

	isExist, err := IsUserExist(0, newUserName)
	if err != nil {
		return err
	} else if isExist {
		return ErrUserAlreadyExist{newUserName}
	}

	if err = ChangeUsernameInPullRequests(u.Name, newUserName); err != nil {
		return fmt.Errorf("ChangeUsernameInPullRequests: %v", err)
	}

	// Delete all local copies of repository wiki that user owns.
	if err = x.BufferSize(setting.IterateBufferSize).
		Where("owner_id=?", u.ID).
		Iterate(new(Repository), func(idx int, bean interface{}) error {
			repo := bean.(*Repository)
			RemoveAllWithNotice("Delete repository wiki local copy", repo.LocalWikiPath())
			return nil
		}); err != nil {
		return fmt.Errorf("Delete repository wiki local copy: %v", err)
	}

	return os.Rename(UserPath(u.Name), UserPath(newUserName))
}

// checkDupEmail checks whether there are the same email with the user
func checkDupEmail(e Engine, u *User) error {
	u.Email = strings.ToLower(u.Email)
	has, err := e.
		Where("id!=?", u.ID).
		And("type=?", u.Type).
		And("email=?", u.Email).
		Get(new(User))
	if err != nil {
		return err
	} else if has {
		return ErrEmailAlreadyUsed{u.Email}
	}
	return nil
}

func updateUser(e Engine, u *User) error {
	// Organization does not need email
	u.Email = strings.ToLower(u.Email)
	if !u.IsOrganization() {
		if len(u.AvatarEmail) == 0 {
			u.AvatarEmail = u.Email
		}
		if len(u.AvatarEmail) > 0 {
			u.Avatar = base.HashEmail(u.AvatarEmail)
		}
	}

	u.LowerName = strings.ToLower(u.Name)
	u.Location = base.TruncateString(u.Location, 255)
	u.Website = base.TruncateString(u.Website, 255)
	u.Description = base.TruncateString(u.Description, 255)

	_, err := e.ID(u.ID).AllCols().Update(u)
	return err
}

// UpdateUser updates user's information.
func UpdateUser(u *User) error {
	return updateUser(x, u)
}

// UpdateUserCols update user according special columns
func UpdateUserCols(u *User, cols ...string) error {
	return updateUserCols(x, u, cols...)
}

func updateUserCols(e Engine, u *User, cols ...string) error {
	// Organization does not need email
	u.Email = strings.ToLower(u.Email)
	if !u.IsOrganization() {
		if len(u.AvatarEmail) == 0 {
			u.AvatarEmail = u.Email
		}
		if len(u.AvatarEmail) > 0 {
			u.Avatar = base.HashEmail(u.AvatarEmail)
		}
	}

	u.LowerName = strings.ToLower(u.Name)
	u.Location = base.TruncateString(u.Location, 255)
	u.Website = base.TruncateString(u.Website, 255)
	u.Description = base.TruncateString(u.Description, 255)

	_, err := e.ID(u.ID).Cols(cols...).Update(u)
	return err
}

// UpdateUserSetting updates user's settings.
func UpdateUserSetting(u *User) error {
	if !u.IsOrganization() {
		if err := checkDupEmail(x, u); err != nil {
			return err
		}
	}
	return updateUser(x, u)
}

// deleteBeans deletes all given beans, beans should contain delete conditions.
func deleteBeans(e Engine, beans ...interface{}) (err error) {
	for i := range beans {
		if _, err = e.Delete(beans[i]); err != nil {
			return err
		}
	}
	return nil
}

// FIXME: need some kind of mechanism to record failure. HINT: system notice
func deleteUser(e *xorm.Session, u *User) error {
	// Note: A user owns any repository or belongs to any organization
	//	cannot perform delete operation.

	// Check ownership of repository.
	count, err := getRepositoryCount(e, u)
	if err != nil {
		return fmt.Errorf("GetRepositoryCount: %v", err)
	} else if count > 0 {
		return ErrUserOwnRepos{UID: u.ID}
	}

	// Check membership of organization.
	count, err = u.getOrganizationCount(e)
	if err != nil {
		return fmt.Errorf("GetOrganizationCount: %v", err)
	} else if count > 0 {
		return ErrUserHasOrgs{UID: u.ID}
	}

	// ***** START: Watch *****
	watchedRepoIDs := make([]int64, 0, 10)
	if err = e.Table("watch").Cols("watch.repo_id").
		Where("watch.user_id = ?", u.ID).Find(&watchedRepoIDs); err != nil {
		return fmt.Errorf("get all watches: %v", err)
	}
	if _, err = e.Decr("num_watches").In("id", watchedRepoIDs).Update(new(Repository)); err != nil {
		return fmt.Errorf("decrease repository num_watches: %v", err)
	}
	// ***** END: Watch *****

	// ***** START: Star *****
	starredRepoIDs := make([]int64, 0, 10)
	if err = e.Table("star").Cols("star.repo_id").
		Where("star.uid = ?", u.ID).Find(&starredRepoIDs); err != nil {
		return fmt.Errorf("get all stars: %v", err)
	} else if _, err = e.Decr("num_watches").In("id", starredRepoIDs).Update(new(Repository)); err != nil {
		return fmt.Errorf("decrease repository num_stars: %v", err)
	}
	// ***** END: Star *****

	// ***** START: Follow *****
	followeeIDs := make([]int64, 0, 10)
	if err = e.Table("follow").Cols("follow.follow_id").
		Where("follow.user_id = ?", u.ID).Find(&followeeIDs); err != nil {
		return fmt.Errorf("get all followees: %v", err)
	} else if _, err = e.Decr("num_followers").In("id", followeeIDs).Update(new(User)); err != nil {
		return fmt.Errorf("decrease user num_followers: %v", err)
	}

	followerIDs := make([]int64, 0, 10)
	if err = e.Table("follow").Cols("follow.user_id").
		Where("follow.follow_id = ?", u.ID).Find(&followerIDs); err != nil {
		return fmt.Errorf("get all followers: %v", err)
	} else if _, err = e.Decr("num_following").In("id", followerIDs).Update(new(User)); err != nil {
		return fmt.Errorf("decrease user num_following: %v", err)
	}
	// ***** END: Follow *****

	if err = deleteBeans(e,
		&AccessToken{UID: u.ID},
		&Collaboration{UserID: u.ID},
		&Access{UserID: u.ID},
		&Watch{UserID: u.ID},
		&Star{UID: u.ID},
		&Follow{UserID: u.ID},
		&Follow{FollowID: u.ID},
		&Action{UserID: u.ID},
		&IssueUser{UID: u.ID},
		&EmailAddress{UID: u.ID},
		&UserOpenID{UID: u.ID},
	); err != nil {
		return fmt.Errorf("deleteBeans: %v", err)
	}

	// ***** START: PublicKey *****
	keys := make([]*PublicKey, 0, 10)
	if err = e.Find(&keys, &PublicKey{OwnerID: u.ID}); err != nil {
		return fmt.Errorf("get all public keys: %v", err)
	}

	keyIDs := make([]int64, len(keys))
	for i := range keys {
		keyIDs[i] = keys[i].ID
	}
	if err = deletePublicKeys(e, keyIDs...); err != nil {
		return fmt.Errorf("deletePublicKeys: %v", err)
	}
	// ***** END: PublicKey *****

	// Clear assignee.
	if _, err = e.Exec("UPDATE `issue` SET assignee_id=0 WHERE assignee_id=?", u.ID); err != nil {
		return fmt.Errorf("clear assignee: %v", err)
	}

	// ***** START: ExternalLoginUser *****
	if err = removeAllAccountLinks(e, u); err != nil {
		return fmt.Errorf("ExternalLoginUser: %v", err)
	}
	// ***** END: ExternalLoginUser *****

	if _, err = e.ID(u.ID).Delete(new(User)); err != nil {
		return fmt.Errorf("Delete: %v", err)
	}

	// FIXME: system notice
	// Note: There are something just cannot be roll back,
	//	so just keep error logs of those operations.
	path := UserPath(u.Name)

	if err := os.RemoveAll(path); err != nil {
		return fmt.Errorf("Failed to RemoveAll %s: %v", path, err)
	}

	if len(u.Avatar) > 0 {
		avatarPath := u.CustomAvatarPath()
		if com.IsExist(avatarPath) {
			if err := os.Remove(avatarPath); err != nil {
				return fmt.Errorf("Failed to remove %s: %v", avatarPath, err)
			}
		}
	}

	return nil
}

// DeleteUser completely and permanently deletes everything of a user,
// but issues/comments/pulls will be kept and shown as someone has been deleted.
func DeleteUser(u *User) (err error) {
	sess := x.NewSession()
	defer sess.Close()
	if err = sess.Begin(); err != nil {
		return err
	}

	if err = deleteUser(sess, u); err != nil {
		// Note: don't wrapper error here.
		return err
	}

	if err = sess.Commit(); err != nil {
		return err
	}

	return RewriteAllPublicKeys()
}

// DeleteInactivateUsers deletes all inactivate users and email addresses.
func DeleteInactivateUsers() (err error) {
	users := make([]*User, 0, 10)
	if err = x.
		Where("is_active = ?", false).
		Find(&users); err != nil {
		return fmt.Errorf("get all inactive users: %v", err)
	}
	// FIXME: should only update authorized_keys file once after all deletions.
	for _, u := range users {
		if err = DeleteUser(u); err != nil {
			// Ignore users that were set inactive by admin.
			if IsErrUserOwnRepos(err) || IsErrUserHasOrgs(err) {
				continue
			}
			return err
		}
	}

	_, err = x.
		Where("is_activated = ?", false).
		Delete(new(EmailAddress))
	return err
}

// UserPath returns the path absolute path of user repositories.
func UserPath(userName string) string {
	return filepath.Join(setting.RepoRootPath, strings.ToLower(userName))
}

// GetUserByKeyID get user information by user's public key id
func GetUserByKeyID(keyID int64) (*User, error) {
	var user User
	has, err := x.Join("INNER", "public_key", "`public_key`.owner_id = `user`.id").
		Where("`public_key`.id=?", keyID).
		Get(&user)
	if err != nil {
		return nil, err
	}
	if !has {
		return nil, ErrUserNotExist{0, "", keyID}
	}
	return &user, nil
}

func getUserByID(e Engine, id int64) (*User, error) {
	u := new(User)
	has, err := e.ID(id).Get(u)
	if err != nil {
		return nil, err
	} else if !has {
		return nil, ErrUserNotExist{id, "", 0}
	}
	return u, nil
}

// GetUserByID returns the user object by given ID if exists.
func GetUserByID(id int64) (*User, error) {
	return getUserByID(x, id)
}

// GetAssigneeByID returns the user with write access of repository by given ID.
func GetAssigneeByID(repo *Repository, userID int64) (*User, error) {
	has, err := HasAccess(userID, repo, AccessModeWrite)
	if err != nil {
		return nil, err
	} else if !has {
		return nil, ErrUserNotExist{userID, "", 0}
	}
	return GetUserByID(userID)
}

// GetUserByName returns user by given name.
func GetUserByName(name string) (*User, error) {
	return getUserByName(x, name)
}

func getUserByName(e Engine, name string) (*User, error) {
	if len(name) == 0 {
		return nil, ErrUserNotExist{0, name, 0}
	}
	u := &User{LowerName: strings.ToLower(name)}
	has, err := e.Get(u)
	if err != nil {
		return nil, err
	} else if !has {
		return nil, ErrUserNotExist{0, name, 0}
	}
	return u, nil
}

// GetUserEmailsByNames returns a list of e-mails corresponds to names.
func GetUserEmailsByNames(names []string) []string {
	return getUserEmailsByNames(x, names)
}

func getUserEmailsByNames(e Engine, names []string) []string {
	mails := make([]string, 0, len(names))
	for _, name := range names {
		u, err := getUserByName(e, name)
		if err != nil {
			continue
		}
		if u.IsMailable() {
			mails = append(mails, u.Email)
		}
	}
	return mails
}

// GetUsersByIDs returns all resolved users from a list of Ids.
func GetUsersByIDs(ids []int64) ([]*User, error) {
	ous := make([]*User, 0, len(ids))
	if len(ids) == 0 {
		return ous, nil
	}
	err := x.In("id", ids).
		Asc("name").
		Find(&ous)
	return ous, err
}

// GetUserIDsByNames returns a slice of ids corresponds to names.
func GetUserIDsByNames(names []string) []int64 {
	ids := make([]int64, 0, len(names))
	for _, name := range names {
		u, err := GetUserByName(name)
		if err != nil {
			continue
		}
		ids = append(ids, u.ID)
	}
	return ids
}

// UserCommit represents a commit with validation of user.
type UserCommit struct {
	User *User
	*git.Commit
}

// ValidateCommitWithEmail check if author's e-mail of commit is corresponding to a user.
func ValidateCommitWithEmail(c *git.Commit) *User {
	if c.Author == nil {
		return nil
	}
	u, err := GetUserByEmail(c.Author.Email)
	if err != nil {
		return nil
	}
	return u
}

// ValidateCommitsWithEmails checks if authors' e-mails of commits are corresponding to users.
func ValidateCommitsWithEmails(oldCommits *list.List) *list.List {
	var (
		u          *User
		emails     = map[string]*User{}
		newCommits = list.New()
		e          = oldCommits.Front()
	)
	for e != nil {
		c := e.Value.(*git.Commit)

		if c.Author != nil {
			if v, ok := emails[c.Author.Email]; !ok {
				u, _ = GetUserByEmail(c.Author.Email)
				emails[c.Author.Email] = u
			} else {
				u = v
			}
		} else {
			u = nil
		}

		newCommits.PushBack(UserCommit{
			User:   u,
			Commit: c,
		})
		e = e.Next()
	}
	return newCommits
}

// GetUserByEmail returns the user object by given e-mail if exists.
func GetUserByEmail(email string) (*User, error) {
	if len(email) == 0 {
		return nil, ErrUserNotExist{0, email, 0}
	}

	email = strings.ToLower(email)
	// First try to find the user by primary email
	user := &User{Email: email}
	has, err := x.Get(user)
	if err != nil {
		return nil, err
	}
	if has {
		return user, nil
	}

	// Otherwise, check in alternative list for activated email addresses
	emailAddress := &EmailAddress{Email: email, IsActivated: true}
	has, err = x.Get(emailAddress)
	if err != nil {
		return nil, err
	}
	if has {
		return GetUserByID(emailAddress.UID)
	}

	return nil, ErrUserNotExist{0, email, 0}
}

// GetUser checks if a user already exists
func GetUser(user *User) (bool, error) {
	return x.Get(user)
}

// SearchUserOptions contains the options for searching
type SearchUserOptions struct {
<<<<<<< HEAD
	Keyword       string
	Type          UserType
	OrderBy       string
	Page          int
	PageSize      int  // Can be smaller than or equal to setting.UI.ExplorePagingNum
	SearchByEmail bool // Search by email address as well as username/fullname
=======
	Keyword  string
	Type     UserType
	OrderBy  string
	Page     int
	PageSize int // Can be smaller than or equal to setting.UI.ExplorePagingNum
	IsActive util.OptionalBool
>>>>>>> e22be08a
}

func (opts *SearchUserOptions) toConds() builder.Cond {
	var cond builder.Cond = builder.Eq{"type": opts.Type}
	if len(opts.Keyword) > 0 {
		lowerKeyword := strings.ToLower(opts.Keyword)
		cond = cond.And(builder.Or(
			builder.Like{"lower_name", lowerKeyword},
			builder.Like{"LOWER(full_name)", lowerKeyword},
		))
	}

	if !opts.IsActive.IsNone() {
		cond = cond.And(builder.Eq{"is_active": opts.IsActive.IsTrue()})
	}

<<<<<<< HEAD
	// Append conditions
	keywordConds := []builder.Cond{
		builder.Like{"lower_name", opts.Keyword},
		builder.Like{"LOWER(full_name)", opts.Keyword},
	}

	if opts.SearchByEmail {
		keywordConds = append(keywordConds, builder.Like{"LOWER(email)", opts.Keyword})
	}

	cond := builder.And(builder.Eq{"type": opts.Type}, builder.Or(keywordConds...))
=======
	return cond
}
>>>>>>> e22be08a

// SearchUsers takes options i.e. keyword and part of user name to search,
// it returns results in given range and number of total results.
func SearchUsers(opts *SearchUserOptions) (users []*User, _ int64, _ error) {
	cond := opts.toConds()
	count, err := x.Where(cond).Count(new(User))
	if err != nil {
		return nil, 0, fmt.Errorf("Count: %v", err)
	}

	if opts.PageSize <= 0 || opts.PageSize > setting.UI.ExplorePagingNum {
		opts.PageSize = setting.UI.ExplorePagingNum
	}
	if opts.Page <= 0 {
		opts.Page = 1
	}
	if len(opts.OrderBy) == 0 {
		opts.OrderBy = "name ASC"
	}

	users = make([]*User, 0, opts.PageSize)
	return users, count, x.Where(cond).
		Limit(opts.PageSize, (opts.Page-1)*opts.PageSize).
		OrderBy(opts.OrderBy).
		Find(&users)
}

// GetStarredRepos returns the repos starred by a particular user
func GetStarredRepos(userID int64, private bool) ([]*Repository, error) {
	sess := x.Where("star.uid=?", userID).
		Join("LEFT", "star", "`repository`.id=`star`.repo_id")
	if !private {
		sess = sess.And("is_private=?", false)
	}
	repos := make([]*Repository, 0, 10)
	err := sess.Find(&repos)
	if err != nil {
		return nil, err
	}
	return repos, nil
}

// GetWatchedRepos returns the repos watched by a particular user
func GetWatchedRepos(userID int64, private bool) ([]*Repository, error) {
	sess := x.Where("watch.user_id=?", userID).
		Join("LEFT", "watch", "`repository`.id=`watch`.repo_id")
	if !private {
		sess = sess.And("is_private=?", false)
	}
	repos := make([]*Repository, 0, 10)
	err := sess.Find(&repos)
	if err != nil {
		return nil, err
	}
	return repos, nil
}

// SyncExternalUsers is used to synchronize users with external authorization source
func SyncExternalUsers() {
	if !taskStatusTable.StartIfNotRunning(syncExternalUsers) {
		return
	}
	defer taskStatusTable.Stop(syncExternalUsers)

	log.Trace("Doing: SyncExternalUsers")

	ls, err := LoginSources()
	if err != nil {
		log.Error(4, "SyncExternalUsers: %v", err)
		return
	}

	updateExisting := setting.Cron.SyncExternalUsers.UpdateExisting

	for _, s := range ls {
		if !s.IsActived || !s.IsSyncEnabled {
			continue
		}
		if s.IsLDAP() {
			log.Trace("Doing: SyncExternalUsers[%s]", s.Name)

			var existingUsers []int64

			// Find all users with this login type
			var users []User
			x.Where("login_type = ?", LoginLDAP).
				And("login_source = ?", s.ID).
				Find(&users)

			sr := s.LDAP().SearchEntries()

			for _, su := range sr {
				if len(su.Username) == 0 {
					continue
				}

				if len(su.Mail) == 0 {
					su.Mail = fmt.Sprintf("%s@localhost", su.Username)
				}

				var usr *User
				// Search for existing user
				for _, du := range users {
					if du.LowerName == strings.ToLower(su.Username) {
						usr = &du
						break
					}
				}

				fullName := composeFullName(su.Name, su.Surname, su.Username)
				// If no existing user found, create one
				if usr == nil {
					log.Trace("SyncExternalUsers[%s]: Creating user %s", s.Name, su.Username)

					usr = &User{
						LowerName:   strings.ToLower(su.Username),
						Name:        su.Username,
						FullName:    fullName,
						LoginType:   s.Type,
						LoginSource: s.ID,
						LoginName:   su.Username,
						Email:       su.Mail,
						IsAdmin:     su.IsAdmin,
						IsActive:    true,
					}

					err = CreateUser(usr)
					if err != nil {
						log.Error(4, "SyncExternalUsers[%s]: Error creating user %s: %v", s.Name, su.Username, err)
					}
				} else if updateExisting {
					existingUsers = append(existingUsers, usr.ID)
					// Check if user data has changed
					if (len(s.LDAP().AdminFilter) > 0 && usr.IsAdmin != su.IsAdmin) ||
						strings.ToLower(usr.Email) != strings.ToLower(su.Mail) ||
						usr.FullName != fullName ||
						!usr.IsActive {

						log.Trace("SyncExternalUsers[%s]: Updating user %s", s.Name, usr.Name)

						usr.FullName = fullName
						usr.Email = su.Mail
						// Change existing admin flag only if AdminFilter option is set
						if len(s.LDAP().AdminFilter) > 0 {
							usr.IsAdmin = su.IsAdmin
						}
						usr.IsActive = true

						err = UpdateUserCols(usr, "full_name", "email", "is_admin", "is_active")
						if err != nil {
							log.Error(4, "SyncExternalUsers[%s]: Error updating user %s: %v", s.Name, usr.Name, err)
						}
					}
				}
			}

			// Deactivate users not present in LDAP
			if updateExisting {
				for _, usr := range users {
					found := false
					for _, uid := range existingUsers {
						if usr.ID == uid {
							found = true
							break
						}
					}
					if !found {
						log.Trace("SyncExternalUsers[%s]: Deactivating user %s", s.Name, usr.Name)

						usr.IsActive = false
						err = UpdateUserCols(&usr, "is_active")
						if err != nil {
							log.Error(4, "SyncExternalUsers[%s]: Error deactivating user %s: %v", s.Name, usr.Name, err)
						}
					}
				}
			}
		}
	}
}<|MERGE_RESOLUTION|>--- conflicted
+++ resolved
@@ -1271,53 +1271,35 @@
 
 // SearchUserOptions contains the options for searching
 type SearchUserOptions struct {
-<<<<<<< HEAD
 	Keyword       string
 	Type          UserType
 	OrderBy       string
 	Page          int
-	PageSize      int  // Can be smaller than or equal to setting.UI.ExplorePagingNum
+	PageSize      int // Can be smaller than or equal to setting.UI.ExplorePagingNum
+	IsActive      util.OptionalBool
 	SearchByEmail bool // Search by email address as well as username/fullname
-=======
-	Keyword  string
-	Type     UserType
-	OrderBy  string
-	Page     int
-	PageSize int // Can be smaller than or equal to setting.UI.ExplorePagingNum
-	IsActive util.OptionalBool
->>>>>>> e22be08a
 }
 
 func (opts *SearchUserOptions) toConds() builder.Cond {
 	var cond builder.Cond = builder.Eq{"type": opts.Type}
 	if len(opts.Keyword) > 0 {
 		lowerKeyword := strings.ToLower(opts.Keyword)
-		cond = cond.And(builder.Or(
+		keywordCond := builder.Or(
 			builder.Like{"lower_name", lowerKeyword},
 			builder.Like{"LOWER(full_name)", lowerKeyword},
-		))
+		)
+		if opts.SearchByEmail {
+			keywordCond = keywordCond.Or(builder.Like{"LOWER(email)", lowerKeyword})
+		}
+		cond = cond.And(keywordCond)
 	}
 
 	if !opts.IsActive.IsNone() {
 		cond = cond.And(builder.Eq{"is_active": opts.IsActive.IsTrue()})
 	}
 
-<<<<<<< HEAD
-	// Append conditions
-	keywordConds := []builder.Cond{
-		builder.Like{"lower_name", opts.Keyword},
-		builder.Like{"LOWER(full_name)", opts.Keyword},
-	}
-
-	if opts.SearchByEmail {
-		keywordConds = append(keywordConds, builder.Like{"LOWER(email)", opts.Keyword})
-	}
-
-	cond := builder.And(builder.Eq{"type": opts.Type}, builder.Or(keywordConds...))
-=======
 	return cond
 }
->>>>>>> e22be08a
 
 // SearchUsers takes options i.e. keyword and part of user name to search,
 // it returns results in given range and number of total results.
