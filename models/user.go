// Copyright 2014 The Gogs Authors. All rights reserved.
// Use of this source code is governed by a MIT-style
// license that can be found in the LICENSE file.

package models

import (
	"bytes"
	"container/list"
	"crypto/md5"
	"crypto/sha256"
	"crypto/subtle"
	"encoding/hex"
	"errors"
	"fmt"
	"image"
	// Needed for jpeg support
	_ "image/jpeg"
	"image/png"
	"os"
	"path/filepath"
	"strings"
	"time"
	"unicode/utf8"

	"github.com/Unknwon/com"
	"github.com/go-xorm/builder"
	"github.com/go-xorm/xorm"
	"github.com/nfnt/resize"
	"golang.org/x/crypto/pbkdf2"

	"code.gitea.io/git"
	api "code.gitea.io/sdk/gitea"

	"code.gitea.io/gitea/modules/avatar"
	"code.gitea.io/gitea/modules/base"
	"code.gitea.io/gitea/modules/log"
	"code.gitea.io/gitea/modules/markdown"
	"code.gitea.io/gitea/modules/setting"
)

// UserType defines the user type
type UserType int

const (
	// UserTypeIndividual defines an individual user
	UserTypeIndividual UserType = iota // Historic reason to make it starts at 0.

	// UserTypeOrganization defines an organization
	UserTypeOrganization
)

var (
	// ErrUserNotKeyOwner user does not own this key error
	ErrUserNotKeyOwner = errors.New("User does not own this public key")

	// ErrEmailNotExist e-mail does not exist error
	ErrEmailNotExist = errors.New("E-mail does not exist")

	// ErrEmailNotActivated e-mail address has not been activated error
	ErrEmailNotActivated = errors.New("E-mail address has not been activated")

	// ErrUserNameIllegal user name contains illegal characters error
	ErrUserNameIllegal = errors.New("User name contains illegal characters")

	// ErrLoginSourceNotActived login source is not actived error
	ErrLoginSourceNotActived = errors.New("Login source is not actived")

	// ErrUnsupportedLoginType login source is unknown error
	ErrUnsupportedLoginType = errors.New("Login source is unknown")
)

// User represents the object of individual and member of organization.
type User struct {
	ID        int64  `xorm:"pk autoincr"`
	LowerName string `xorm:"UNIQUE NOT NULL"`
	Name      string `xorm:"UNIQUE NOT NULL"`
	FullName  string
	// Email is the primary email address (to be used for communication)
	Email            string `xorm:"NOT NULL"`
	KeepEmailPrivate bool
	Passwd           string `xorm:"NOT NULL"`
	LoginType        LoginType
	LoginSource      int64 `xorm:"NOT NULL DEFAULT 0"`
	LoginName        string
	Type             UserType
	OwnedOrgs        []*User       `xorm:"-"`
	Orgs             []*User       `xorm:"-"`
	Repos            []*Repository `xorm:"-"`
	Location         string
	Website          string
	Rands            string `xorm:"VARCHAR(10)"`
	Salt             string `xorm:"VARCHAR(10)"`

	Created       time.Time `xorm:"-"`
	CreatedUnix   int64     `xorm:"INDEX"`
	Updated       time.Time `xorm:"-"`
	UpdatedUnix   int64     `xorm:"INDEX"`
	LastLogin     time.Time `xorm:"-"`
	LastLoginUnix int64     `xorm:"INDEX"`

	// Remember visibility choice for convenience, true for private
	LastRepoVisibility bool
	// Maximum repository creation limit, -1 means use global default
	MaxRepoCreation int `xorm:"NOT NULL DEFAULT -1"`

	// Permissions
	IsActive                bool `xorm:"INDEX"` // Activate primary email
	IsAdmin                 bool
	AllowGitHook            bool
	AllowImportLocal        bool // Allow migrate repository by local path
	AllowCreateOrganization bool `xorm:"DEFAULT true"`
	ProhibitLogin           bool

	// Avatar
	Avatar          string `xorm:"VARCHAR(2048) NOT NULL"`
	AvatarEmail     string `xorm:"NOT NULL"`
	UseCustomAvatar bool

	// Counters
	NumFollowers int
	NumFollowing int `xorm:"NOT NULL DEFAULT 0"`
	NumStars     int
	NumRepos     int

	// For organization
	Description string
	NumTeams    int
	NumMembers  int
	Teams       []*Team `xorm:"-"`
	Members     []*User `xorm:"-"`

	// Preferences
	DiffViewStyle string `xorm:"NOT NULL DEFAULT ''"`
}

// BeforeInsert is invoked from XORM before inserting an object of this type.
func (u *User) BeforeInsert() {
	u.CreatedUnix = time.Now().Unix()
	u.UpdatedUnix = u.CreatedUnix
}

// BeforeUpdate is invoked from XORM before updating this object.
func (u *User) BeforeUpdate() {
	if u.MaxRepoCreation < -1 {
		u.MaxRepoCreation = -1
	}
	u.UpdatedUnix = time.Now().Unix()
}

// SetLastLogin set time to last login
func (u *User) SetLastLogin() {
	u.LastLoginUnix = time.Now().Unix()
}

// UpdateDiffViewStyle updates the users diff view style
func (u *User) UpdateDiffViewStyle(style string) error {
	u.DiffViewStyle = style
	return UpdateUser(u)
}

// AfterSet is invoked from XORM after setting the value of a field of this object.
func (u *User) AfterSet(colName string, _ xorm.Cell) {
	switch colName {
	case "full_name":
		u.FullName = markdown.Sanitizer.Sanitize(u.FullName)
	case "created_unix":
		u.Created = time.Unix(u.CreatedUnix, 0).Local()
	case "updated_unix":
		u.Updated = time.Unix(u.UpdatedUnix, 0).Local()
	case "last_login_unix":
		u.LastLogin = time.Unix(u.LastLoginUnix, 0).Local()
	}
}

// getEmail returns an noreply email, if the user has set to keep his
// email address private, otherwise the primary email address.
func (u *User) getEmail() string {
	if u.KeepEmailPrivate {
		return fmt.Sprintf("%s@%s", u.LowerName, setting.Service.NoReplyAddress)
	}
	return u.Email
}

// APIFormat converts a User to api.User
func (u *User) APIFormat() *api.User {
	return &api.User{
		ID:        u.ID,
		UserName:  u.Name,
		FullName:  u.FullName,
		Email:     u.getEmail(),
		AvatarURL: u.AvatarLink(),
	}
}

// IsLocal returns true if user login type is LoginPlain.
func (u *User) IsLocal() bool {
	return u.LoginType <= LoginPlain
}

// IsOAuth2 returns true if user login type is LoginOAuth2.
func (u *User) IsOAuth2() bool {
	return u.LoginType == LoginOAuth2
}

// HasForkedRepo checks if user has already forked a repository with given ID.
func (u *User) HasForkedRepo(repoID int64) bool {
	_, has := HasForkedRepo(u.ID, repoID)
	return has
}

// RepoCreationNum returns the number of repositories created by the user
func (u *User) RepoCreationNum() int {
	if u.MaxRepoCreation <= -1 {
		return setting.Repository.MaxCreationLimit
	}
	return u.MaxRepoCreation
}

// CanCreateRepo returns if user login can create a repository
func (u *User) CanCreateRepo() bool {
	if u.MaxRepoCreation <= -1 {
		if setting.Repository.MaxCreationLimit <= -1 {
			return true
		}
		return u.NumRepos < setting.Repository.MaxCreationLimit
	}
	return u.NumRepos < u.MaxRepoCreation
}

// CanCreateOrganization returns true if user can create organisation.
func (u *User) CanCreateOrganization() bool {
	return u.IsAdmin || (u.AllowCreateOrganization && !setting.Admin.DisableRegularOrgCreation)
}

// CanEditGitHook returns true if user can edit Git hooks.
func (u *User) CanEditGitHook() bool {
	return u.IsAdmin || u.AllowGitHook
}

// CanImportLocal returns true if user can migrate repository by local path.
func (u *User) CanImportLocal() bool {
	if !setting.ImportLocalPaths {
		return false
	}
	return u.IsAdmin || u.AllowImportLocal
}

// DashboardLink returns the user dashboard page link.
func (u *User) DashboardLink() string {
	if u.IsOrganization() {
		return setting.AppSubURL + "/org/" + u.Name + "/dashboard/"
	}
	return setting.AppSubURL + "/"
}

// HomeLink returns the user or organization home page link.
func (u *User) HomeLink() string {
	return setting.AppSubURL + "/" + u.Name
}

// HTMLURL returns the user or organization's full link.
func (u *User) HTMLURL() string {
	return setting.AppURL + u.Name
}

// GenerateEmailActivateCode generates an activate code based on user information and given e-mail.
func (u *User) GenerateEmailActivateCode(email string) string {
	code := base.CreateTimeLimitCode(
		com.ToStr(u.ID)+email+u.LowerName+u.Passwd+u.Rands,
		setting.Service.ActiveCodeLives, nil)

	// Add tail hex username
	code += hex.EncodeToString([]byte(u.LowerName))
	return code
}

// GenerateActivateCode generates an activate code based on user information.
func (u *User) GenerateActivateCode() string {
	return u.GenerateEmailActivateCode(u.Email)
}

// CustomAvatarPath returns user custom avatar file path.
func (u *User) CustomAvatarPath() string {
	return filepath.Join(setting.AvatarUploadPath, u.Avatar)
}

// GenerateRandomAvatar generates a random avatar for user.
func (u *User) GenerateRandomAvatar() error {
	seed := u.Email
	if len(seed) == 0 {
		seed = u.Name
	}

	img, err := avatar.RandomImage([]byte(seed))
	if err != nil {
		return fmt.Errorf("RandomImage: %v", err)
	}
	if err = os.MkdirAll(filepath.Dir(u.CustomAvatarPath()), os.ModePerm); err != nil {
		return fmt.Errorf("MkdirAll: %v", err)
	}
	fw, err := os.Create(u.CustomAvatarPath())
	if err != nil {
		return fmt.Errorf("Create: %v", err)
	}
	defer fw.Close()

	if err = png.Encode(fw, img); err != nil {
		return fmt.Errorf("Encode: %v", err)
	}

	log.Info("New random avatar created: %d", u.ID)
	return nil
}

// RelAvatarLink returns relative avatar link to the site domain,
// which includes app sub-url as prefix. However, it is possible
// to return full URL if user enables Gravatar-like service.
func (u *User) RelAvatarLink() string {
	defaultImgURL := setting.AppSubURL + "/img/avatar_default.png"
	if u.ID == -1 {
		return defaultImgURL
	}

	switch {
	case u.UseCustomAvatar:
		if !com.IsFile(u.CustomAvatarPath()) {
			return defaultImgURL
		}
		return setting.AppSubURL + "/avatars/" + u.Avatar
	case setting.DisableGravatar, setting.OfflineMode:
		if !com.IsFile(u.CustomAvatarPath()) {
			if err := u.GenerateRandomAvatar(); err != nil {
				log.Error(3, "GenerateRandomAvatar: %v", err)
			}
		}

		return setting.AppSubURL + "/avatars/" + u.Avatar
	}
	return base.AvatarLink(u.AvatarEmail)
}

// AvatarLink returns user avatar absolute link.
func (u *User) AvatarLink() string {
	link := u.RelAvatarLink()
	if link[0] == '/' && link[1] != '/' {
		return setting.AppURL + strings.TrimPrefix(link, setting.AppSubURL)[1:]
	}
	return link
}

// GetFollowers returns range of user's followers.
func (u *User) GetFollowers(page int) ([]*User, error) {
	users := make([]*User, 0, ItemsPerPage)
	sess := x.
		Limit(ItemsPerPage, (page-1)*ItemsPerPage).
		Where("follow.follow_id=?", u.ID)
	if setting.UsePostgreSQL {
		sess = sess.Join("LEFT", "follow", `"user".id=follow.user_id`)
	} else {
		sess = sess.Join("LEFT", "follow", "user.id=follow.user_id")
	}
	return users, sess.Find(&users)
}

// IsFollowing returns true if user is following followID.
func (u *User) IsFollowing(followID int64) bool {
	return IsFollowing(u.ID, followID)
}

// GetFollowing returns range of user's following.
func (u *User) GetFollowing(page int) ([]*User, error) {
	users := make([]*User, 0, ItemsPerPage)
	sess := x.
		Limit(ItemsPerPage, (page-1)*ItemsPerPage).
		Where("follow.user_id=?", u.ID)
	if setting.UsePostgreSQL {
		sess = sess.Join("LEFT", "follow", `"user".id=follow.follow_id`)
	} else {
		sess = sess.Join("LEFT", "follow", "user.id=follow.follow_id")
	}
	return users, sess.Find(&users)
}

// NewGitSig generates and returns the signature of given user.
func (u *User) NewGitSig() *git.Signature {
	return &git.Signature{
		Name:  u.DisplayName(),
		Email: u.getEmail(),
		When:  time.Now(),
	}
}

// EncodePasswd encodes password to safe format.
func (u *User) EncodePasswd() {
	newPasswd := pbkdf2.Key([]byte(u.Passwd), []byte(u.Salt), 10000, 50, sha256.New)
	u.Passwd = fmt.Sprintf("%x", newPasswd)
}

// ValidatePassword checks if given password matches the one belongs to the user.
func (u *User) ValidatePassword(passwd string) bool {
	newUser := &User{Passwd: passwd, Salt: u.Salt}
	newUser.EncodePasswd()
	return subtle.ConstantTimeCompare([]byte(u.Passwd), []byte(newUser.Passwd)) == 1
}

// IsPasswordSet checks if the password is set or left empty
func (u *User) IsPasswordSet() bool {
	return !u.ValidatePassword("")
}

// UploadAvatar saves custom avatar for user.
// FIXME: split uploads to different subdirs in case we have massive users.
func (u *User) UploadAvatar(data []byte) error {
	img, _, err := image.Decode(bytes.NewReader(data))
	if err != nil {
		return fmt.Errorf("Decode: %v", err)
	}

	m := resize.Resize(avatar.AvatarSize, avatar.AvatarSize, img, resize.NearestNeighbor)

	sess := x.NewSession()
	defer sessionRelease(sess)
	if err = sess.Begin(); err != nil {
		return err
	}

	u.UseCustomAvatar = true
	u.Avatar = fmt.Sprintf("%x", md5.Sum(data))
	if err = updateUser(sess, u); err != nil {
		return fmt.Errorf("updateUser: %v", err)
	}

	if err := os.MkdirAll(setting.AvatarUploadPath, os.ModePerm); err != nil {
		return fmt.Errorf("Failed to create dir %s: %v", setting.AvatarUploadPath, err)
	}

	fw, err := os.Create(u.CustomAvatarPath())
	if err != nil {
		return fmt.Errorf("Create: %v", err)
	}
	defer fw.Close()

	if err = png.Encode(fw, m); err != nil {
		return fmt.Errorf("Encode: %v", err)
	}

	return sess.Commit()
}

// DeleteAvatar deletes the user's custom avatar.
func (u *User) DeleteAvatar() error {
	log.Trace("DeleteAvatar[%d]: %s", u.ID, u.CustomAvatarPath())

	if err := os.Remove(u.CustomAvatarPath()); err != nil {
		return fmt.Errorf("Failed to remove %s: %v", u.CustomAvatarPath(), err)
	}

	u.UseCustomAvatar = false
	if err := UpdateUser(u); err != nil {
		return fmt.Errorf("UpdateUser: %v", err)
	}
	return nil
}

// IsAdminOfRepo returns true if user has admin or higher access of repository.
func (u *User) IsAdminOfRepo(repo *Repository) bool {
	has, err := HasAccess(u, repo, AccessModeAdmin)
	if err != nil {
		log.Error(3, "HasAccess: %v", err)
	}
	return has
}

// IsWriterOfRepo returns true if user has write access to given repository.
func (u *User) IsWriterOfRepo(repo *Repository) bool {
	has, err := HasAccess(u, repo, AccessModeWrite)
	if err != nil {
		log.Error(3, "HasAccess: %v", err)
	}
	return has
}

// IsOrganization returns true if user is actually a organization.
func (u *User) IsOrganization() bool {
	return u.Type == UserTypeOrganization
}

// IsUserOrgOwner returns true if user is in the owner team of given organization.
func (u *User) IsUserOrgOwner(orgID int64) bool {
	return IsOrganizationOwner(orgID, u.ID)
}

// IsPublicMember returns true if user public his/her membership in given organization.
func (u *User) IsPublicMember(orgID int64) bool {
	return IsPublicMembership(orgID, u.ID)
}

func (u *User) getOrganizationCount(e Engine) (int64, error) {
	return e.
		Where("uid=?", u.ID).
		Count(new(OrgUser))
}

// GetOrganizationCount returns count of membership of organization of user.
func (u *User) GetOrganizationCount() (int64, error) {
	return u.getOrganizationCount(x)
}

// GetRepositories returns repositories that user owns, including private repositories.
func (u *User) GetRepositories(page, pageSize int) (err error) {
	u.Repos, err = GetUserRepositories(u.ID, true, page, pageSize, "")
	return err
}

// GetRepositoryIDs returns repositories IDs where user owned
func (u *User) GetRepositoryIDs() ([]int64, error) {
	var ids []int64
	return ids, x.Table("repository").Cols("id").Where("owner_id = ?", u.ID).Find(&ids)
}

// GetOrgRepositoryIDs returns repositories IDs where user's team owned
func (u *User) GetOrgRepositoryIDs() ([]int64, error) {
	var ids []int64
	return ids, x.Table("repository").
		Cols("repository.id").
		Join("INNER", "team_user", "repository.owner_id = team_user.org_id AND team_user.uid = ?", u.ID).
		GroupBy("repository.id").Find(&ids)
}

// GetAccessRepoIDs returns all repsitories IDs where user's or user is a team member orgnizations
func (u *User) GetAccessRepoIDs() ([]int64, error) {
	ids, err := u.GetRepositoryIDs()
	if err != nil {
		return nil, err
	}
	ids2, err := u.GetOrgRepositoryIDs()
	if err != nil {
		return nil, err
	}
	return append(ids, ids2...), nil
}

// GetMirrorRepositories returns mirror repositories that user owns, including private repositories.
func (u *User) GetMirrorRepositories() ([]*Repository, error) {
	return GetUserMirrorRepositories(u.ID)
}

// GetOwnedOrganizations returns all organizations that user owns.
func (u *User) GetOwnedOrganizations() (err error) {
	u.OwnedOrgs, err = GetOwnedOrgsByUserID(u.ID)
	return err
}

// GetOrganizations returns all organizations that user belongs to.
func (u *User) GetOrganizations(all bool) error {
	ous, err := GetOrgUsersByUserID(u.ID, all)
	if err != nil {
		return err
	}

	u.Orgs = make([]*User, len(ous))
	for i, ou := range ous {
		u.Orgs[i], err = GetUserByID(ou.OrgID)
		if err != nil {
			return err
		}
	}
	return nil
}

// DisplayName returns full name if it's not empty,
// returns username otherwise.
func (u *User) DisplayName() string {
	if len(u.FullName) > 0 {
		return u.FullName
	}
	return u.Name
}

// ShortName ellipses username to length
func (u *User) ShortName(length int) string {
	return base.EllipsisString(u.Name, length)
}

// IsMailable checks if a user is elegible
// to receive emails.
func (u *User) IsMailable() bool {
	return u.IsActive
}

// IsUserExist checks if given user name exist,
// the user name should be noncased unique.
// If uid is presented, then check will rule out that one,
// it is used when update a user name in settings page.
func IsUserExist(uid int64, name string) (bool, error) {
	if len(name) == 0 {
		return false, nil
	}
	return x.
		Where("id!=?", uid).
		Get(&User{LowerName: strings.ToLower(name)})
}

// GetUserSalt returns a ramdom user salt token.
func GetUserSalt() (string, error) {
	return base.GetRandomString(10)
}

// NewGhostUser creates and returns a fake user for someone has deleted his/her account.
func NewGhostUser() *User {
	return &User{
		ID:        -1,
		Name:      "Ghost",
		LowerName: "ghost",
	}
}

var (
	reservedUsernames    = []string{"assets", "css", "img", "js", "less", "plugins", "debug", "raw", "install", "api", "avatar", "user", "org", "help", "stars", "issues", "pulls", "commits", "repo", "template", "admin", "new", ".", ".."}
	reservedUserPatterns = []string{"*.keys"}
)

// isUsableName checks if name is reserved or pattern of name is not allowed
// based on given reserved names and patterns.
// Names are exact match, patterns can be prefix or suffix match with placeholder '*'.
func isUsableName(names, patterns []string, name string) error {
	name = strings.TrimSpace(strings.ToLower(name))
	if utf8.RuneCountInString(name) == 0 {
		return ErrNameEmpty
	}

	for i := range names {
		if name == names[i] {
			return ErrNameReserved{name}
		}
	}

	for _, pat := range patterns {
		if pat[0] == '*' && strings.HasSuffix(name, pat[1:]) ||
			(pat[len(pat)-1] == '*' && strings.HasPrefix(name, pat[:len(pat)-1])) {
			return ErrNamePatternNotAllowed{pat}
		}
	}

	return nil
}

// IsUsableUsername returns an error when a username is reserved
func IsUsableUsername(name string) error {
	return isUsableName(reservedUsernames, reservedUserPatterns, name)
}

// CreateUser creates record of a new user.
func CreateUser(u *User) (err error) {
	if err = IsUsableUsername(u.Name); err != nil {
		return err
	}

	isExist, err := IsUserExist(0, u.Name)
	if err != nil {
		return err
	} else if isExist {
		return ErrUserAlreadyExist{u.Name}
	}

	u.Email = strings.ToLower(u.Email)
	has, err := x.
		Where("email=?", u.Email).
		Get(new(User))
	if err != nil {
		return err
	} else if has {
		return ErrEmailAlreadyUsed{u.Email}
	}

	isExist, err = IsEmailUsed(u.Email)
	if err != nil {
		return err
	} else if isExist {
		return ErrEmailAlreadyUsed{u.Email}
	}

	u.KeepEmailPrivate = setting.Service.DefaultKeepEmailPrivate

	u.LowerName = strings.ToLower(u.Name)
	u.AvatarEmail = u.Email
	u.Avatar = base.HashEmail(u.AvatarEmail)
	if u.Rands, err = GetUserSalt(); err != nil {
		return err
	}
	if u.Salt, err = GetUserSalt(); err != nil {
		return err
	}
	u.EncodePasswd()
	u.AllowCreateOrganization = true
	u.MaxRepoCreation = -1

	sess := x.NewSession()
	defer sessionRelease(sess)
	if err = sess.Begin(); err != nil {
		return err
	}

	if _, err = sess.Insert(u); err != nil {
		return err
	} else if err = os.MkdirAll(UserPath(u.Name), os.ModePerm); err != nil {
		return err
	}

	return sess.Commit()
}

func countUsers(e Engine) int64 {
	count, _ := e.
		Where("type=0").
		Count(new(User))
	return count
}

// CountUsers returns number of users.
func CountUsers() int64 {
	return countUsers(x)
}

// Users returns number of users in given page.
func Users(opts *SearchUserOptions) ([]*User, error) {
	if len(opts.OrderBy) == 0 {
		opts.OrderBy = "name ASC"
	}

	users := make([]*User, 0, opts.PageSize)
	sess := x.
		Limit(opts.PageSize, (opts.Page-1)*opts.PageSize).
		Where("type=0")

	return users, sess.
		OrderBy(opts.OrderBy).
		Find(&users)
}

// get user by verify code
func getVerifyUser(code string) (user *User) {
	if len(code) <= base.TimeLimitCodeLength {
		return nil
	}

	// use tail hex username query user
	hexStr := code[base.TimeLimitCodeLength:]
	if b, err := hex.DecodeString(hexStr); err == nil {
		if user, err = GetUserByName(string(b)); user != nil {
			return user
		}
		log.Error(4, "user.getVerifyUser: %v", err)
	}

	return nil
}

// VerifyUserActiveCode verifies active code when active account
func VerifyUserActiveCode(code string) (user *User) {
	minutes := setting.Service.ActiveCodeLives

	if user = getVerifyUser(code); user != nil {
		// time limit code
		prefix := code[:base.TimeLimitCodeLength]
		data := com.ToStr(user.ID) + user.Email + user.LowerName + user.Passwd + user.Rands

		if base.VerifyTimeLimitCode(data, minutes, prefix) {
			return user
		}
	}
	return nil
}

// VerifyActiveEmailCode verifies active email code when active account
func VerifyActiveEmailCode(code, email string) *EmailAddress {
	minutes := setting.Service.ActiveCodeLives

	if user := getVerifyUser(code); user != nil {
		// time limit code
		prefix := code[:base.TimeLimitCodeLength]
		data := com.ToStr(user.ID) + email + user.LowerName + user.Passwd + user.Rands

		if base.VerifyTimeLimitCode(data, minutes, prefix) {
			emailAddress := &EmailAddress{Email: email}
			if has, _ := x.Get(emailAddress); has {
				return emailAddress
			}
		}
	}
	return nil
}

// ChangeUserName changes all corresponding setting from old user name to new one.
func ChangeUserName(u *User, newUserName string) (err error) {
	if err = IsUsableUsername(newUserName); err != nil {
		return err
	}

	isExist, err := IsUserExist(0, newUserName)
	if err != nil {
		return err
	} else if isExist {
		return ErrUserAlreadyExist{newUserName}
	}

	if err = ChangeUsernameInPullRequests(u.Name, newUserName); err != nil {
		return fmt.Errorf("ChangeUsernameInPullRequests: %v", err)
	}

	// Delete all local copies of repository wiki that user owns.
	if err = x.
		Where("owner_id=?", u.ID).
		Iterate(new(Repository), func(idx int, bean interface{}) error {
			repo := bean.(*Repository)
			RemoveAllWithNotice("Delete repository wiki local copy", repo.LocalWikiPath())
			return nil
		}); err != nil {
		return fmt.Errorf("Delete repository wiki local copy: %v", err)
	}

	return os.Rename(UserPath(u.Name), UserPath(newUserName))
}

// checkDupEmail checks whether there are the same email with the user
func checkDupEmail(e Engine, u *User) error {
	u.Email = strings.ToLower(u.Email)
	has, err := e.
		Where("id!=?", u.ID).
		And("type=?", u.Type).
		And("email=?", u.Email).
		Get(new(User))
	if err != nil {
		return err
	} else if has {
		return ErrEmailAlreadyUsed{u.Email}
	}
	return nil
}

func updateUser(e Engine, u *User) error {
	// Organization does not need email
	u.Email = strings.ToLower(u.Email)
	if !u.IsOrganization() {
		if len(u.AvatarEmail) == 0 {
			u.AvatarEmail = u.Email
		}
		u.Avatar = base.HashEmail(u.AvatarEmail)
	}

	u.LowerName = strings.ToLower(u.Name)
	u.Location = base.TruncateString(u.Location, 255)
	u.Website = base.TruncateString(u.Website, 255)
	u.Description = base.TruncateString(u.Description, 255)

	u.FullName = markdown.Sanitizer.Sanitize(u.FullName)
	_, err := e.Id(u.ID).AllCols().Update(u)
	return err
}

// UpdateUser updates user's information.
func UpdateUser(u *User) error {
	return updateUser(x, u)
}

// UpdateUserSetting updates user's settings.
func UpdateUserSetting(u *User) error {
	if !u.IsOrganization() {
		if err := checkDupEmail(x, u); err != nil {
			return err
		}
	}
	return updateUser(x, u)
}

// deleteBeans deletes all given beans, beans should contain delete conditions.
func deleteBeans(e Engine, beans ...interface{}) (err error) {
	for i := range beans {
		if _, err = e.Delete(beans[i]); err != nil {
			return err
		}
	}
	return nil
}

// FIXME: need some kind of mechanism to record failure. HINT: system notice
func deleteUser(e *xorm.Session, u *User) error {
	// Note: A user owns any repository or belongs to any organization
	//	cannot perform delete operation.

	// Check ownership of repository.
	count, err := getRepositoryCount(e, u)
	if err != nil {
		return fmt.Errorf("GetRepositoryCount: %v", err)
	} else if count > 0 {
		return ErrUserOwnRepos{UID: u.ID}
	}

	// Check membership of organization.
	count, err = u.getOrganizationCount(e)
	if err != nil {
		return fmt.Errorf("GetOrganizationCount: %v", err)
	} else if count > 0 {
		return ErrUserHasOrgs{UID: u.ID}
	}

	// ***** START: Watch *****
	watches := make([]*Watch, 0, 10)
	if err = e.Find(&watches, &Watch{UserID: u.ID}); err != nil {
		return fmt.Errorf("get all watches: %v", err)
	}
	for i := range watches {
		if _, err = e.Exec("UPDATE `repository` SET num_watches=num_watches-1 WHERE id=?", watches[i].RepoID); err != nil {
			return fmt.Errorf("decrease repository watch number[%d]: %v", watches[i].RepoID, err)
		}
	}
	// ***** END: Watch *****

	// ***** START: Star *****
	stars := make([]*Star, 0, 10)
	if err = e.Find(&stars, &Star{UID: u.ID}); err != nil {
		return fmt.Errorf("get all stars: %v", err)
	}
	for i := range stars {
		if _, err = e.Exec("UPDATE `repository` SET num_stars=num_stars-1 WHERE id=?", stars[i].RepoID); err != nil {
			return fmt.Errorf("decrease repository star number[%d]: %v", stars[i].RepoID, err)
		}
	}
	// ***** END: Star *****

	// ***** START: Follow *****
	followers := make([]*Follow, 0, 10)
	if err = e.Find(&followers, &Follow{UserID: u.ID}); err != nil {
		return fmt.Errorf("get all followers: %v", err)
	}
	for i := range followers {
		if _, err = e.Exec("UPDATE `user` SET num_followers=num_followers-1 WHERE id=?", followers[i].UserID); err != nil {
			return fmt.Errorf("decrease user follower number[%d]: %v", followers[i].UserID, err)
		}
	}
	// ***** END: Follow *****

	if err = deleteBeans(e,
		&AccessToken{UID: u.ID},
		&Collaboration{UserID: u.ID},
		&Access{UserID: u.ID},
		&Watch{UserID: u.ID},
		&Star{UID: u.ID},
		&Follow{FollowID: u.ID},
		&Action{UserID: u.ID},
		&IssueUser{UID: u.ID},
		&EmailAddress{UID: u.ID},
	); err != nil {
		return fmt.Errorf("deleteBeans: %v", err)
	}

	// ***** START: PublicKey *****
	keys := make([]*PublicKey, 0, 10)
	if err = e.Find(&keys, &PublicKey{OwnerID: u.ID}); err != nil {
		return fmt.Errorf("get all public keys: %v", err)
	}

	keyIDs := make([]int64, len(keys))
	for i := range keys {
		keyIDs[i] = keys[i].ID
	}
	if err = deletePublicKeys(e, keyIDs...); err != nil {
		return fmt.Errorf("deletePublicKeys: %v", err)
	}
	// ***** END: PublicKey *****

	// Clear assignee.
	if _, err = e.Exec("UPDATE `issue` SET assignee_id=0 WHERE assignee_id=?", u.ID); err != nil {
		return fmt.Errorf("clear assignee: %v", err)
	}

	// ***** START: ExternalLoginUser *****
	if err = RemoveAllAccountLinks(u); err != nil {
		return fmt.Errorf("ExternalLoginUser: %v", err)
	}
	// ***** END: ExternalLoginUser *****

	if _, err = e.Id(u.ID).Delete(new(User)); err != nil {
		return fmt.Errorf("Delete: %v", err)
	}

	// FIXME: system notice
	// Note: There are something just cannot be roll back,
	//	so just keep error logs of those operations.
	path := UserPath(u.Name)

	if err := os.RemoveAll(path); err != nil {
		return fmt.Errorf("Failed to RemoveAll %s: %v", path, err)
	}

	avatarPath := u.CustomAvatarPath()
	if com.IsExist(avatarPath) {
		if err := os.Remove(avatarPath); err != nil {
			return fmt.Errorf("Failed to remove %s: %v", avatarPath, err)
		}
	}

	return nil
}

// DeleteUser completely and permanently deletes everything of a user,
// but issues/comments/pulls will be kept and shown as someone has been deleted.
func DeleteUser(u *User) (err error) {
	sess := x.NewSession()
	defer sessionRelease(sess)
	if err = sess.Begin(); err != nil {
		return err
	}

	if err = deleteUser(sess, u); err != nil {
		// Note: don't wrapper error here.
		return err
	}

	if err = sess.Commit(); err != nil {
		return err
	}

	return RewriteAllPublicKeys()
}

// DeleteInactivateUsers deletes all inactivate users and email addresses.
func DeleteInactivateUsers() (err error) {
	users := make([]*User, 0, 10)
	if err = x.
		Where("is_active = ?", false).
		Find(&users); err != nil {
		return fmt.Errorf("get all inactive users: %v", err)
	}
	// FIXME: should only update authorized_keys file once after all deletions.
	for _, u := range users {
		if err = DeleteUser(u); err != nil {
			// Ignore users that were set inactive by admin.
			if IsErrUserOwnRepos(err) || IsErrUserHasOrgs(err) {
				continue
			}
			return err
		}
	}

	_, err = x.
		Where("is_activated = ?", false).
		Delete(new(EmailAddress))
	return err
}

// UserPath returns the path absolute path of user repositories.
func UserPath(userName string) string {
	return filepath.Join(setting.RepoRootPath, strings.ToLower(userName))
}

// GetUserByKeyID get user information by user's public key id
func GetUserByKeyID(keyID int64) (*User, error) {
	var user User
	has, err := x.Join("INNER", "public_key", "`public_key`.owner_id = `user`.id").
		Where("`public_key`.id=?", keyID).
		Get(&user)
	if err != nil {
		return nil, err
	}
	if !has {
		return nil, ErrUserNotExist{0, "", keyID}
	}
	return &user, nil
}

func getUserByID(e Engine, id int64) (*User, error) {
	u := new(User)
	has, err := e.Id(id).Get(u)
	if err != nil {
		return nil, err
	} else if !has {
		return nil, ErrUserNotExist{id, "", 0}
	}
	return u, nil
}

// GetUserByID returns the user object by given ID if exists.
func GetUserByID(id int64) (*User, error) {
	return getUserByID(x, id)
}

// GetAssigneeByID returns the user with write access of repository by given ID.
func GetAssigneeByID(repo *Repository, userID int64) (*User, error) {
	has, err := HasAccess(&User{ID: userID}, repo, AccessModeWrite)
	if err != nil {
		return nil, err
	} else if !has {
		return nil, ErrUserNotExist{userID, "", 0}
	}
	return GetUserByID(userID)
}

// GetUserByName returns user by given name.
func GetUserByName(name string) (*User, error) {
	if len(name) == 0 {
		return nil, ErrUserNotExist{0, name, 0}
	}
	u := &User{LowerName: strings.ToLower(name)}
	has, err := x.Get(u)
	if err != nil {
		return nil, err
	} else if !has {
		return nil, ErrUserNotExist{0, name, 0}
	}
	return u, nil
}

// GetUserEmailsByNames returns a list of e-mails corresponds to names.
func GetUserEmailsByNames(names []string) []string {
	mails := make([]string, 0, len(names))
	for _, name := range names {
		u, err := GetUserByName(name)
		if err != nil {
			continue
		}
		if u.IsMailable() {
			mails = append(mails, u.Email)
		}
	}
	return mails
}

// GetUsersByIDs returns all resolved users from a list of Ids.
func GetUsersByIDs(ids []int64) ([]*User, error) {
	ous := make([]*User, 0, len(ids))
	if len(ids) == 0 {
		return ous, nil
	}
	err := x.In("id", ids).
		Asc("name").
		Find(&ous)
	return ous, err
}

// GetUserIDsByNames returns a slice of ids corresponds to names.
func GetUserIDsByNames(names []string) []int64 {
	ids := make([]int64, 0, len(names))
	for _, name := range names {
		u, err := GetUserByName(name)
		if err != nil {
			continue
		}
		ids = append(ids, u.ID)
	}
	return ids
}

// UserCommit represents a commit with validation of user.
type UserCommit struct {
	User *User
	*git.Commit
}

// ValidateCommitWithEmail check if author's e-mail of commit is corresponding to a user.
func ValidateCommitWithEmail(c *git.Commit) *User {
	u, err := GetUserByEmail(c.Author.Email)
	if err != nil {
		return nil
	}
	return u
}

// ValidateCommitsWithEmails checks if authors' e-mails of commits are corresponding to users.
func ValidateCommitsWithEmails(oldCommits *list.List) *list.List {
	var (
		u          *User
		emails     = map[string]*User{}
		newCommits = list.New()
		e          = oldCommits.Front()
	)
	for e != nil {
		c := e.Value.(*git.Commit)

		if v, ok := emails[c.Author.Email]; !ok {
			u, _ = GetUserByEmail(c.Author.Email)
			emails[c.Author.Email] = u
		} else {
			u = v
		}

		newCommits.PushBack(UserCommit{
			User:   u,
			Commit: c,
		})
		e = e.Next()
	}
	return newCommits
}

// GetUserByEmail returns the user object by given e-mail if exists.
func GetUserByEmail(email string) (*User, error) {
	if len(email) == 0 {
		return nil, ErrUserNotExist{0, email, 0}
	}

	email = strings.ToLower(email)
	// First try to find the user by primary email
	user := &User{Email: email}
	has, err := x.Get(user)
	if err != nil {
		return nil, err
	}
	if has {
		return user, nil
	}

	// Otherwise, check in alternative list for activated email addresses
	emailAddress := &EmailAddress{Email: email, IsActivated: true}
	has, err = x.Get(emailAddress)
	if err != nil {
		return nil, err
	}
	if has {
		return GetUserByID(emailAddress.UID)
	}

	return nil, ErrUserNotExist{0, email, 0}
}

// GetUser checks if a user already exists
func GetUser(user *User) (bool, error) {
	return x.Get(user)
}

// SearchUserOptions contains the options for searching
type SearchUserOptions struct {
	Keyword       string
	Type          UserType
	OrderBy       string
	Page          int
	PageSize      int  // Can be smaller than or equal to setting.UI.ExplorePagingNum
	SearchByEmail bool // Search by email address as well as username/fullname
}

// SearchUserByName takes keyword and part of user name to search,
// it returns results in given range and number of total results.
func SearchUserByName(opts *SearchUserOptions) (users []*User, _ int64, _ error) {
	if len(opts.Keyword) == 0 {
		return users, 0, nil
	}
	opts.Keyword = strings.ToLower(opts.Keyword)

	if opts.PageSize <= 0 || opts.PageSize > setting.UI.ExplorePagingNum {
		opts.PageSize = setting.UI.ExplorePagingNum
	}
	if opts.Page <= 0 {
		opts.Page = 1
	}

	users = make([]*User, 0, opts.PageSize)

	// Append conditions
<<<<<<< HEAD
	// TODO someday use an indexer for this
	var sess *xorm.Session
	if opts.SearchByEmail {
		sess = x.Where("LOWER(lower_name) LIKE ?", searchQuery).
			Or("LOWER(full_name) LIKE ?", searchQuery).
			Or("LOWER(email) LIKE ?", searchQuery).
			And("type = ?", opts.Type)
	} else {
		sess = x.Where("LOWER(lower_name) LIKE ?", searchQuery).
			Or("LOWER(full_name) LIKE ?", searchQuery).
			And("type = ?", opts.Type)
	}
=======
	cond := builder.And(
		builder.Eq{"type": opts.Type},
		builder.Or(
			builder.Like{"lower_name", opts.Keyword},
			builder.Like{"LOWER(full_name)", opts.Keyword},
		),
	)
>>>>>>> 8947b711

	count, err := x.Where(cond).Count(new(User))
	if err != nil {
		return nil, 0, fmt.Errorf("Count: %v", err)
	}

	sess := x.Where(cond).
		Limit(opts.PageSize, (opts.Page-1)*opts.PageSize)
	if len(opts.OrderBy) > 0 {
		sess.OrderBy(opts.OrderBy)
	}
	return users, count, sess.Find(&users)
}

// ___________    .__  .__
// \_   _____/___ |  | |  |   ______  _  __
//  |    __)/  _ \|  | |  |  /  _ \ \/ \/ /
//  |     \(  <_> )  |_|  |_(  <_> )     /
//  \___  / \____/|____/____/\____/ \/\_/
//      \/

// Follow represents relations of user and his/her followers.
type Follow struct {
	ID       int64 `xorm:"pk autoincr"`
	UserID   int64 `xorm:"UNIQUE(follow)"`
	FollowID int64 `xorm:"UNIQUE(follow)"`
}

// IsFollowing returns true if user is following followID.
func IsFollowing(userID, followID int64) bool {
	has, _ := x.Get(&Follow{UserID: userID, FollowID: followID})
	return has
}

// FollowUser marks someone be another's follower.
func FollowUser(userID, followID int64) (err error) {
	if userID == followID || IsFollowing(userID, followID) {
		return nil
	}

	sess := x.NewSession()
	defer sessionRelease(sess)
	if err = sess.Begin(); err != nil {
		return err
	}

	if _, err = sess.Insert(&Follow{UserID: userID, FollowID: followID}); err != nil {
		return err
	}

	if _, err = sess.Exec("UPDATE `user` SET num_followers = num_followers + 1 WHERE id = ?", followID); err != nil {
		return err
	}

	if _, err = sess.Exec("UPDATE `user` SET num_following = num_following + 1 WHERE id = ?", userID); err != nil {
		return err
	}
	return sess.Commit()
}

// UnfollowUser unmarks someone as another's follower.
func UnfollowUser(userID, followID int64) (err error) {
	if userID == followID || !IsFollowing(userID, followID) {
		return nil
	}

	sess := x.NewSession()
	defer sessionRelease(sess)
	if err = sess.Begin(); err != nil {
		return err
	}

	if _, err = sess.Delete(&Follow{UserID: userID, FollowID: followID}); err != nil {
		return err
	}

	if _, err = sess.Exec("UPDATE `user` SET num_followers = num_followers - 1 WHERE id = ?", followID); err != nil {
		return err
	}

	if _, err = sess.Exec("UPDATE `user` SET num_following = num_following - 1 WHERE id = ?", userID); err != nil {
		return err
	}
	return sess.Commit()
}

// GetStarredRepos returns the repos starred by a particular user
func GetStarredRepos(userID int64, private bool) ([]*Repository, error) {
	sess := x.Where("star.uid=?", userID).
		Join("LEFT", "star", "`repository`.id=`star`.repo_id")
	if !private {
		sess = sess.And("is_private=?", false)
	}
	repos := make([]*Repository, 0, 10)
	err := sess.Find(&repos)
	if err != nil {
		return nil, err
	}
	return repos, nil
}

// GetWatchedRepos returns the repos watched by a particular user
func GetWatchedRepos(userID int64, private bool) ([]*Repository, error) {
	sess := x.Where("watch.user_id=?", userID).
		Join("LEFT", "watch", "`repository`.id=`watch`.repo_id")
	if !private {
		sess = sess.And("is_private=?", false)
	}
	repos := make([]*Repository, 0, 10)
	err := sess.Find(&repos)
	if err != nil {
		return nil, err
	}
	return repos, nil
}<|MERGE_RESOLUTION|>--- conflicted
+++ resolved
@@ -1257,28 +1257,16 @@
 	users = make([]*User, 0, opts.PageSize)
 
 	// Append conditions
-<<<<<<< HEAD
-	// TODO someday use an indexer for this
-	var sess *xorm.Session
+	keywordConds := []builder.Cond{
+		builder.Like{"lower_name", opts.Keyword},
+		builder.Like{"LOWER(full_name)", opts.Keyword},
+	}
+
 	if opts.SearchByEmail {
-		sess = x.Where("LOWER(lower_name) LIKE ?", searchQuery).
-			Or("LOWER(full_name) LIKE ?", searchQuery).
-			Or("LOWER(email) LIKE ?", searchQuery).
-			And("type = ?", opts.Type)
-	} else {
-		sess = x.Where("LOWER(lower_name) LIKE ?", searchQuery).
-			Or("LOWER(full_name) LIKE ?", searchQuery).
-			And("type = ?", opts.Type)
-	}
-=======
-	cond := builder.And(
-		builder.Eq{"type": opts.Type},
-		builder.Or(
-			builder.Like{"lower_name", opts.Keyword},
-			builder.Like{"LOWER(full_name)", opts.Keyword},
-		),
-	)
->>>>>>> 8947b711
+		keywordConds = append(keywordConds, builder.Like{"LOWER(email)", opts.Keyword})
+	}
+
+	cond := builder.And(builder.Eq{"type": opts.Type}, builder.Or(keywordConds...))
 
 	count, err := x.Where(cond).Count(new(User))
 	if err != nil {
