// Copyright 2014 The Gogs Authors. All rights reserved.
// Use of this source code is governed by a MIT-style
// license that can be found in the LICENSE file.

package models

import (
	"database/sql"
	"errors"
	"fmt"
	"net/url"
	"os"
	"path"
	"strings"

	// Needed for the MySQL driver
	_ "github.com/go-sql-driver/mysql"
	"github.com/go-xorm/core"
	"github.com/go-xorm/xorm"

	// Needed for the Postgresql driver
	_ "github.com/lib/pq"

	// Needed for the MSSSQL driver
	_ "github.com/denisenkom/go-mssqldb"

	"code.gitea.io/gitea/models/migrations"
	"code.gitea.io/gitea/modules/log"
	"code.gitea.io/gitea/modules/setting"
)

// Engine represents a xorm engine or session.
type Engine interface {
	Table(tableNameOrBean interface{}) *xorm.Session
	Count(interface{}) (int64, error)
	Decr(column string, arg ...interface{}) *xorm.Session
	Delete(interface{}) (int64, error)
	Exec(string, ...interface{}) (sql.Result, error)
	Find(interface{}, ...interface{}) error
	Get(interface{}) (bool, error)
	Id(interface{}) *xorm.Session
	In(string, ...interface{}) *xorm.Session
	Incr(column string, arg ...interface{}) *xorm.Session
	Insert(...interface{}) (int64, error)
	InsertOne(interface{}) (int64, error)
	Iterate(interface{}, xorm.IterFunc) error
<<<<<<< HEAD
	Sql(string, ...interface{}) *xorm.Session
=======
	Join(joinOperator string, tablename interface{}, condition string, args ...interface{}) *xorm.Session
	SQL(interface{}, ...interface{}) *xorm.Session
>>>>>>> c0ea3963
	Where(interface{}, ...interface{}) *xorm.Session
}

func sessionRelease(sess *xorm.Session) {
	if !sess.IsCommitedOrRollbacked {
		sess.Rollback()
	}
	sess.Close()
}

var (
	x      *xorm.Engine
	tables []interface{}

	// HasEngine specifies if we have a xorm.Engine
	HasEngine bool

	// DbCfg holds the database settings
	DbCfg struct {
		Type, Host, Name, User, Passwd, Path, SSLMode string
	}

	// EnableSQLite3 use SQLite3
	EnableSQLite3 bool

	// EnableTiDB enable TiDB
	EnableTiDB bool
)

func init() {
	tables = append(tables,
		new(User),
		new(PublicKey),
		new(AccessToken),
		new(Repository),
		new(DeployKey),
		new(Collaboration),
		new(Access),
		new(Upload),
		new(Watch),
		new(Star),
		new(Follow),
		new(Action),
		new(Issue),
		new(PullRequest),
		new(Comment),
		new(Attachment),
		new(Label),
		new(IssueLabel),
		new(Milestone),
		new(Mirror),
		new(Release),
		new(LoginSource),
		new(Webhook),
		new(UpdateTask),
		new(HookTask),
		new(Team),
		new(OrgUser),
		new(TeamUser),
		new(TeamRepo),
		new(Notice),
		new(EmailAddress),
		new(Notification),
		new(IssueUser),
		new(LFSMetaObject),
		new(TwoFactor),
		new(RepoUnit),
		new(RepoRedirect),
<<<<<<< HEAD
		new(Hashtag),
=======
		new(ExternalLoginUser),
		new(ProtectedBranch),
>>>>>>> c0ea3963
	)

	gonicNames := []string{"SSL", "UID"}
	for _, name := range gonicNames {
		core.LintGonicMapper[name] = true
	}
}

// LoadConfigs loads the database settings
func LoadConfigs() {
	sec := setting.Cfg.Section("database")
	DbCfg.Type = sec.Key("DB_TYPE").String()
	switch DbCfg.Type {
	case "sqlite3":
		setting.UseSQLite3 = true
	case "mysql":
		setting.UseMySQL = true
	case "postgres":
		setting.UsePostgreSQL = true
	case "tidb":
		setting.UseTiDB = true
	case "mssql":
		setting.UseMSSQL = true
	}
	DbCfg.Host = sec.Key("HOST").String()
	DbCfg.Name = sec.Key("NAME").String()
	DbCfg.User = sec.Key("USER").String()
	if len(DbCfg.Passwd) == 0 {
		DbCfg.Passwd = sec.Key("PASSWD").String()
	}
	DbCfg.SSLMode = sec.Key("SSL_MODE").String()
	DbCfg.Path = sec.Key("PATH").MustString("data/gitea.db")

	sec = setting.Cfg.Section("indexer")
	setting.Indexer.IssuePath = sec.Key("ISSUE_INDEXER_PATH").MustString("indexers/issues.bleve")
	setting.Indexer.UpdateQueueLength = sec.Key("UPDATE_BUFFER_LEN").MustInt(20)
}

// parsePostgreSQLHostPort parses given input in various forms defined in
// https://www.postgresql.org/docs/current/static/libpq-connect.html#LIBPQ-CONNSTRING
// and returns proper host and port number.
func parsePostgreSQLHostPort(info string) (string, string) {
	host, port := "127.0.0.1", "5432"
	if strings.Contains(info, ":") && !strings.HasSuffix(info, "]") {
		idx := strings.LastIndex(info, ":")
		host = info[:idx]
		port = info[idx+1:]
	} else if len(info) > 0 {
		host = info
	}
	return host, port
}

func parseMSSQLHostPort(info string) (string, string) {
	host, port := "127.0.0.1", "1433"
	if strings.Contains(info, ":") {
		host = strings.Split(info, ":")[0]
		port = strings.Split(info, ":")[1]
	} else if strings.Contains(info, ",") {
		host = strings.Split(info, ",")[0]
		port = strings.TrimSpace(strings.Split(info, ",")[1])
	} else if len(info) > 0 {
		host = info
	}
	return host, port
}

func getEngine() (*xorm.Engine, error) {
	connStr := ""
	var Param = "?"
	if strings.Contains(DbCfg.Name, Param) {
		Param = "&"
	}
	switch DbCfg.Type {
	case "mysql":
		if DbCfg.Host[0] == '/' { // looks like a unix socket
			connStr = fmt.Sprintf("%s:%s@unix(%s)/%s%scharset=utf8&parseTime=true",
				DbCfg.User, DbCfg.Passwd, DbCfg.Host, DbCfg.Name, Param)
		} else {
			connStr = fmt.Sprintf("%s:%s@tcp(%s)/%s%scharset=utf8&parseTime=true",
				DbCfg.User, DbCfg.Passwd, DbCfg.Host, DbCfg.Name, Param)
		}
	case "postgres":
		host, port := parsePostgreSQLHostPort(DbCfg.Host)
		if host[0] == '/' { // looks like a unix socket
			connStr = fmt.Sprintf("postgres://%s:%s@:%s/%s%ssslmode=%s&host=%s",
				url.QueryEscape(DbCfg.User), url.QueryEscape(DbCfg.Passwd), port, DbCfg.Name, Param, DbCfg.SSLMode, host)
		} else {
			connStr = fmt.Sprintf("postgres://%s:%s@%s:%s/%s%ssslmode=%s",
				url.QueryEscape(DbCfg.User), url.QueryEscape(DbCfg.Passwd), host, port, DbCfg.Name, Param, DbCfg.SSLMode)
		}
	case "mssql":
		host, port := parseMSSQLHostPort(DbCfg.Host)
		connStr = fmt.Sprintf("server=%s; port=%s; database=%s; user id=%s; password=%s;", host, port, DbCfg.Name, DbCfg.User, DbCfg.Passwd)
	case "sqlite3":
		if !EnableSQLite3 {
			return nil, errors.New("this binary version does not build support for SQLite3")
		}
		if err := os.MkdirAll(path.Dir(DbCfg.Path), os.ModePerm); err != nil {
			return nil, fmt.Errorf("Failed to create directories: %v", err)
		}
		connStr = "file:" + DbCfg.Path + "?cache=shared&mode=rwc"
	case "tidb":
		if !EnableTiDB {
			return nil, errors.New("this binary version does not build support for TiDB")
		}
		if err := os.MkdirAll(path.Dir(DbCfg.Path), os.ModePerm); err != nil {
			return nil, fmt.Errorf("Failed to create directories: %v", err)
		}
		connStr = "goleveldb://" + DbCfg.Path
	default:
		return nil, fmt.Errorf("Unknown database type: %s", DbCfg.Type)
	}

	return xorm.NewEngine(DbCfg.Type, connStr)
}

// NewTestEngine sets a new test xorm.Engine
func NewTestEngine(x *xorm.Engine) (err error) {
	x, err = getEngine()
	if err != nil {
		return fmt.Errorf("Connect to database: %v", err)
	}

	setting.NewXORMLogService(false)

	x.SetMapper(core.GonicMapper{})
	return x.StoreEngine("InnoDB").Sync2(tables...)
}

// SetEngine sets the xorm.Engine
func SetEngine() (err error) {
	x, err = getEngine()
	if err != nil {
		return fmt.Errorf("Failed to connect to database: %v", err)
	}

	x.SetMapper(core.GonicMapper{})
	// WARNING: for serv command, MUST remove the output to os.stdout,
	// so use log file to instead print to stdout.
	x.SetLogger(log.XORMLogger)
	x.ShowSQL(true)
	return nil
}

// NewEngine initializes a new xorm.Engine
func NewEngine() (err error) {
	if err = SetEngine(); err != nil {
		return err
	}

	if err = x.Ping(); err != nil {
		return err
	}

	if err = migrations.Migrate(x); err != nil {
		return fmt.Errorf("migrate: %v", err)
	}

	if err = x.StoreEngine("InnoDB").Sync2(tables...); err != nil {
		return fmt.Errorf("sync database struct error: %v", err)
	}

	return nil
}

// Statistic contains the database statistics
type Statistic struct {
	Counter struct {
		User, Org, PublicKey,
		Repo, Watch, Star, Action, Access,
		Issue, Comment, Oauth, Follow,
		Mirror, Release, LoginSource, Webhook,
		Milestone, Label, HookTask,
		Team, UpdateTask, Attachment int64
	}
}

// GetStatistic returns the database statistics
func GetStatistic() (stats Statistic) {
	stats.Counter.User = CountUsers()
	stats.Counter.Org = CountOrganizations()
	stats.Counter.PublicKey, _ = x.Count(new(PublicKey))
	stats.Counter.Repo = CountRepositories(true)
	stats.Counter.Watch, _ = x.Count(new(Watch))
	stats.Counter.Star, _ = x.Count(new(Star))
	stats.Counter.Action, _ = x.Count(new(Action))
	stats.Counter.Access, _ = x.Count(new(Access))
	stats.Counter.Issue, _ = x.Count(new(Issue))
	stats.Counter.Comment, _ = x.Count(new(Comment))
	stats.Counter.Oauth = 0
	stats.Counter.Follow, _ = x.Count(new(Follow))
	stats.Counter.Mirror, _ = x.Count(new(Mirror))
	stats.Counter.Release, _ = x.Count(new(Release))
	stats.Counter.LoginSource = CountLoginSources()
	stats.Counter.Webhook, _ = x.Count(new(Webhook))
	stats.Counter.Milestone, _ = x.Count(new(Milestone))
	stats.Counter.Label, _ = x.Count(new(Label))
	stats.Counter.HookTask, _ = x.Count(new(HookTask))
	stats.Counter.Team, _ = x.Count(new(Team))
	stats.Counter.UpdateTask, _ = x.Count(new(UpdateTask))
	stats.Counter.Attachment, _ = x.Count(new(Attachment))
	return
}

// Ping tests if database is alive
func Ping() error {
	return x.Ping()
}

// DumpDatabase dumps all data from database according the special database SQL syntax to file system.
func DumpDatabase(filePath string, dbType string) error {
	var tbs []*core.Table
	for _, t := range tables {
		tbs = append(tbs, x.TableInfo(t).Table)
	}
	if len(dbType) > 0 {
		return x.DumpTablesToFile(tbs, filePath, core.DbType(dbType))
	}
	return x.DumpTablesToFile(tbs, filePath)
}<|MERGE_RESOLUTION|>--- conflicted
+++ resolved
@@ -44,12 +44,8 @@
 	Insert(...interface{}) (int64, error)
 	InsertOne(interface{}) (int64, error)
 	Iterate(interface{}, xorm.IterFunc) error
-<<<<<<< HEAD
-	Sql(string, ...interface{}) *xorm.Session
-=======
 	Join(joinOperator string, tablename interface{}, condition string, args ...interface{}) *xorm.Session
 	SQL(interface{}, ...interface{}) *xorm.Session
->>>>>>> c0ea3963
 	Where(interface{}, ...interface{}) *xorm.Session
 }
 
@@ -118,12 +114,9 @@
 		new(TwoFactor),
 		new(RepoUnit),
 		new(RepoRedirect),
-<<<<<<< HEAD
-		new(Hashtag),
-=======
 		new(ExternalLoginUser),
 		new(ProtectedBranch),
->>>>>>> c0ea3963
+		new(Hashtag),
 	)
 
 	gonicNames := []string{"SSL", "UID"}
