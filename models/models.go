// Copyright 2014 The Gogs Authors. All rights reserved.
// Use of this source code is governed by a MIT-style
// license that can be found in the LICENSE file.

package models

import (
	"database/sql"
	"errors"
	"fmt"
	"net/url"
	"os"
	"path"
	"strings"

	// Needed for the MySQL driver
	_ "github.com/go-sql-driver/mysql"
	"github.com/go-xorm/core"
	"github.com/go-xorm/xorm"

	// Needed for the Postgresql driver
	_ "github.com/lib/pq"

	// Needed for the MSSSQL driver
	_ "github.com/denisenkom/go-mssqldb"

	"code.gitea.io/gitea/models/migrations"
	"code.gitea.io/gitea/modules/setting"
)

// Engine represents a xorm engine or session.
type Engine interface {
	Count(interface{}) (int64, error)
	Decr(column string, arg ...interface{}) *xorm.Session
	Delete(interface{}) (int64, error)
	Exec(string, ...interface{}) (sql.Result, error)
	Find(interface{}, ...interface{}) error
	Get(interface{}) (bool, error)
	Id(interface{}) *xorm.Session
	In(string, ...interface{}) *xorm.Session
	Incr(column string, arg ...interface{}) *xorm.Session
	Insert(...interface{}) (int64, error)
	InsertOne(interface{}) (int64, error)
	Iterate(interface{}, xorm.IterFunc) error
	Sql(string, ...interface{}) *xorm.Session
	Where(interface{}, ...interface{}) *xorm.Session
}

func sessionRelease(sess *xorm.Session) {
	if !sess.IsCommitedOrRollbacked {
		sess.Rollback()
	}
	sess.Close()
}

var (
	x      *xorm.Engine
	tables []interface{}

	// HasEngine specifies if we have a xorm.Engine
	HasEngine bool

	// DbCfg holds the database settings
	DbCfg struct {
		Type, Host, Name, User, Passwd, Path, SSLMode string
	}

	// EnableSQLite3 use SQLite3
	EnableSQLite3 bool

	// EnableTiDB enable TiDB
	EnableTiDB bool
)

func init() {
	tables = append(tables,
		new(User),
		new(PublicKey),
		new(AccessToken),
		new(Repository),
		new(DeployKey),
		new(Collaboration),
		new(Access),
		new(Upload),
		new(Watch),
		new(Star),
		new(Follow),
		new(Action),
		new(Issue),
		new(PullRequest),
		new(Comment),
		new(Attachment),
		new(Label),
		new(IssueLabel),
		new(Milestone),
		new(Mirror),
		new(Release),
		new(LoginSource),
		new(Webhook),
		new(UpdateTask),
		new(HookTask),
		new(Team),
		new(OrgUser),
		new(TeamUser),
		new(TeamRepo),
		new(Notice),
		new(EmailAddress),
		new(Notification),
		new(IssueUser),
		new(LFSMetaObject),
		new(TwoFactor),
<<<<<<< HEAD
		new(Hashtag),
=======
		new(RepoUnit),
		new(RepoRedirect),
>>>>>>> 3f676760
	)

	gonicNames := []string{"SSL", "UID"}
	for _, name := range gonicNames {
		core.LintGonicMapper[name] = true
	}
}

// LoadConfigs loads the database settings
func LoadConfigs() {
	sec := setting.Cfg.Section("database")
	DbCfg.Type = sec.Key("DB_TYPE").String()
	switch DbCfg.Type {
	case "sqlite3":
		setting.UseSQLite3 = true
	case "mysql":
		setting.UseMySQL = true
	case "postgres":
		setting.UsePostgreSQL = true
	case "tidb":
		setting.UseTiDB = true
	case "mssql":
		setting.UseMSSQL = true
	}
	DbCfg.Host = sec.Key("HOST").String()
	DbCfg.Name = sec.Key("NAME").String()
	DbCfg.User = sec.Key("USER").String()
	if len(DbCfg.Passwd) == 0 {
		DbCfg.Passwd = sec.Key("PASSWD").String()
	}
	DbCfg.SSLMode = sec.Key("SSL_MODE").String()
	DbCfg.Path = sec.Key("PATH").MustString("data/gitea.db")

	sec = setting.Cfg.Section("indexer")
	setting.Indexer.IssuePath = sec.Key("ISSUE_INDEXER_PATH").MustString("indexers/issues.bleve")
	setting.Indexer.UpdateQueueLength = sec.Key("UPDATE_BUFFER_LEN").MustInt(20)
}

// parsePostgreSQLHostPort parses given input in various forms defined in
// https://www.postgresql.org/docs/current/static/libpq-connect.html#LIBPQ-CONNSTRING
// and returns proper host and port number.
func parsePostgreSQLHostPort(info string) (string, string) {
	host, port := "127.0.0.1", "5432"
	if strings.Contains(info, ":") && !strings.HasSuffix(info, "]") {
		idx := strings.LastIndex(info, ":")
		host = info[:idx]
		port = info[idx+1:]
	} else if len(info) > 0 {
		host = info
	}
	return host, port
}

func parseMSSQLHostPort(info string) (string, string) {
	host, port := "127.0.0.1", "1433"
	if strings.Contains(info, ":") {
		host = strings.Split(info, ":")[0]
		port = strings.Split(info, ":")[1]
	} else if strings.Contains(info, ",") {
		host = strings.Split(info, ",")[0]
		port = strings.TrimSpace(strings.Split(info, ",")[1])
	} else if len(info) > 0 {
		host = info
	}
	return host, port
}

func getEngine() (*xorm.Engine, error) {
	connStr := ""
	var Param = "?"
	if strings.Contains(DbCfg.Name, Param) {
		Param = "&"
	}
	switch DbCfg.Type {
	case "mysql":
		if DbCfg.Host[0] == '/' { // looks like a unix socket
			connStr = fmt.Sprintf("%s:%s@unix(%s)/%s%scharset=utf8&parseTime=true",
				DbCfg.User, DbCfg.Passwd, DbCfg.Host, DbCfg.Name, Param)
		} else {
			connStr = fmt.Sprintf("%s:%s@tcp(%s)/%s%scharset=utf8&parseTime=true",
				DbCfg.User, DbCfg.Passwd, DbCfg.Host, DbCfg.Name, Param)
		}
	case "postgres":
		host, port := parsePostgreSQLHostPort(DbCfg.Host)
		if host[0] == '/' { // looks like a unix socket
			connStr = fmt.Sprintf("postgres://%s:%s@:%s/%s%ssslmode=%s&host=%s",
				url.QueryEscape(DbCfg.User), url.QueryEscape(DbCfg.Passwd), port, DbCfg.Name, Param, DbCfg.SSLMode, host)
		} else {
			connStr = fmt.Sprintf("postgres://%s:%s@%s:%s/%s%ssslmode=%s",
				url.QueryEscape(DbCfg.User), url.QueryEscape(DbCfg.Passwd), host, port, DbCfg.Name, Param, DbCfg.SSLMode)
		}
	case "mssql":
		host, port := parseMSSQLHostPort(DbCfg.Host)
		connStr = fmt.Sprintf("server=%s; port=%s; database=%s; user id=%s; password=%s;", host, port, DbCfg.Name, DbCfg.User, DbCfg.Passwd)
	case "sqlite3":
		if !EnableSQLite3 {
			return nil, errors.New("this binary version does not build support for SQLite3")
		}
		if err := os.MkdirAll(path.Dir(DbCfg.Path), os.ModePerm); err != nil {
			return nil, fmt.Errorf("Failed to create directories: %v", err)
		}
		connStr = "file:" + DbCfg.Path + "?cache=shared&mode=rwc"
	case "tidb":
		if !EnableTiDB {
			return nil, errors.New("this binary version does not build support for TiDB")
		}
		if err := os.MkdirAll(path.Dir(DbCfg.Path), os.ModePerm); err != nil {
			return nil, fmt.Errorf("Failed to create directories: %v", err)
		}
		connStr = "goleveldb://" + DbCfg.Path
	default:
		return nil, fmt.Errorf("Unknown database type: %s", DbCfg.Type)
	}
	return xorm.NewEngine(DbCfg.Type, connStr)
}

// NewTestEngine sets a new test xorm.Engine
func NewTestEngine(x *xorm.Engine) (err error) {
	x, err = getEngine()
	if err != nil {
		return fmt.Errorf("Connect to database: %v", err)
	}

	x.SetMapper(core.GonicMapper{})
	return x.StoreEngine("InnoDB").Sync2(tables...)
}

// SetEngine sets the xorm.Engine
func SetEngine() (err error) {
	x, err = getEngine()
	if err != nil {
		return fmt.Errorf("Failed to connect to database: %v", err)
	}

	x.SetMapper(core.GonicMapper{})

	// WARNING: for serv command, MUST remove the output to os.stdout,
	// so use log file to instead print to stdout.
	logPath := path.Join(setting.LogRootPath, "xorm.log")

	if err := os.MkdirAll(path.Dir(logPath), os.ModePerm); err != nil {
		return fmt.Errorf("Failed to create dir %s: %v", logPath, err)
	}

	f, err := os.Create(logPath)
	if err != nil {
		return fmt.Errorf("Failed to create xorm.log: %v", err)
	}
	x.SetLogger(xorm.NewSimpleLogger(f))
	x.ShowSQL(true)
	return nil
}

// NewEngine initializes a new xorm.Engine
func NewEngine() (err error) {
	if err = SetEngine(); err != nil {
		return err
	}

	if err = x.Ping(); err != nil {
		return err
	}

	if err = migrations.Migrate(x); err != nil {
		return fmt.Errorf("migrate: %v", err)
	}

	if err = x.StoreEngine("InnoDB").Sync2(tables...); err != nil {
		return fmt.Errorf("sync database struct error: %v", err)
	}

	return nil
}

// Statistic contains the database statistics
type Statistic struct {
	Counter struct {
		User, Org, PublicKey,
		Repo, Watch, Star, Action, Access,
		Issue, Comment, Oauth, Follow,
		Mirror, Release, LoginSource, Webhook,
		Milestone, Label, HookTask,
		Team, UpdateTask, Attachment int64
	}
}

// GetStatistic returns the database statistics
func GetStatistic() (stats Statistic) {
	stats.Counter.User = CountUsers()
	stats.Counter.Org = CountOrganizations()
	stats.Counter.PublicKey, _ = x.Count(new(PublicKey))
	stats.Counter.Repo = CountRepositories(true)
	stats.Counter.Watch, _ = x.Count(new(Watch))
	stats.Counter.Star, _ = x.Count(new(Star))
	stats.Counter.Action, _ = x.Count(new(Action))
	stats.Counter.Access, _ = x.Count(new(Access))
	stats.Counter.Issue, _ = x.Count(new(Issue))
	stats.Counter.Comment, _ = x.Count(new(Comment))
	stats.Counter.Oauth = 0
	stats.Counter.Follow, _ = x.Count(new(Follow))
	stats.Counter.Mirror, _ = x.Count(new(Mirror))
	stats.Counter.Release, _ = x.Count(new(Release))
	stats.Counter.LoginSource = CountLoginSources()
	stats.Counter.Webhook, _ = x.Count(new(Webhook))
	stats.Counter.Milestone, _ = x.Count(new(Milestone))
	stats.Counter.Label, _ = x.Count(new(Label))
	stats.Counter.HookTask, _ = x.Count(new(HookTask))
	stats.Counter.Team, _ = x.Count(new(Team))
	stats.Counter.UpdateTask, _ = x.Count(new(UpdateTask))
	stats.Counter.Attachment, _ = x.Count(new(Attachment))
	return
}

// Ping tests if database is alive
func Ping() error {
	return x.Ping()
}

// DumpDatabase dumps all data from database according the special database SQL syntax to file system.
func DumpDatabase(filePath string, dbType string) error {
	var tbs []*core.Table
	for _, t := range tables {
		tbs = append(tbs, x.TableInfo(t).Table)
	}
	if len(dbType) > 0 {
		return x.DumpTablesToFile(tbs, filePath, core.DbType(dbType))
	}
	return x.DumpTablesToFile(tbs, filePath)
}<|MERGE_RESOLUTION|>--- conflicted
+++ resolved
@@ -109,12 +109,9 @@
 		new(IssueUser),
 		new(LFSMetaObject),
 		new(TwoFactor),
-<<<<<<< HEAD
-		new(Hashtag),
-=======
 		new(RepoUnit),
 		new(RepoRedirect),
->>>>>>> 3f676760
+		new(Hashtag),
 	)
 
 	gonicNames := []string{"SSL", "UID"}
