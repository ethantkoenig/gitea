// Copyright 2014 The Gogs Authors. All rights reserved.
// Use of this source code is governed by a MIT-style
// license that can be found in the LICENSE file.

package models

import (
	"database/sql"
	"errors"
	"fmt"
	"net/url"
	"os"
	"path"
	"strings"

	// Needed for the MySQL driver
	_ "github.com/go-sql-driver/mysql"
	"github.com/go-xorm/core"
	"github.com/go-xorm/xorm"

	// Needed for the Postgresql driver
	_ "github.com/lib/pq"

	// Needed for the MSSSQL driver
	_ "github.com/denisenkom/go-mssqldb"

	"code.gitea.io/gitea/models/migrations"
	"code.gitea.io/gitea/modules/setting"
)

// Engine represents a xorm engine or session.
type Engine interface {
	Delete(interface{}) (int64, error)
	Exec(string, ...interface{}) (sql.Result, error)
	Find(interface{}, ...interface{}) error
	Get(interface{}) (bool, error)
	Id(interface{}) *xorm.Session
	In(string, ...interface{}) *xorm.Session
	Insert(...interface{}) (int64, error)
	InsertOne(interface{}) (int64, error)
	Iterate(interface{}, xorm.IterFunc) error
	Sql(string, ...interface{}) *xorm.Session
	Where(interface{}, ...interface{}) *xorm.Session
}

func sessionRelease(sess *xorm.Session) {
	if !sess.IsCommitedOrRollbacked {
		sess.Rollback()
	}
	sess.Close()
}

var (
	x      *xorm.Engine
	tables []interface{}

	// HasEngine specifies if we have a xorm.Engine
	HasEngine bool

	// DbCfg holds the database settings
	DbCfg struct {
		Type, Host, Name, User, Passwd, Path, SSLMode string
	}

	// EnableSQLite3 use SQLite3
	EnableSQLite3 bool

	// EnableTiDB enable TiDB
	EnableTiDB bool
)

func init() {
	tables = append(tables,
<<<<<<< HEAD
		new(User), new(PublicKey), new(AccessToken),
		new(Repository), new(DeployKey), new(Collaboration), new(Access), new(Upload),
		new(Watch), new(Star), new(Follow), new(Action),
		new(Issue), new(PullRequest), new(Comment), new(Attachment), new(IssueUser),
		new(Label), new(IssueLabel), new(Milestone),
		new(Mirror), new(Release), new(LoginSource), new(Webhook),
		new(UpdateTask), new(HookTask),
		new(Team), new(OrgUser), new(TeamUser), new(TeamRepo),
		new(Notice), new(EmailAddress),
		new(Hashtag))
=======
		new(User),
		new(PublicKey),
		new(AccessToken),
		new(Repository),
		new(DeployKey),
		new(Collaboration),
		new(Access),
		new(Upload),
		new(Watch),
		new(Star),
		new(Follow),
		new(Action),
		new(Issue),
		new(PullRequest),
		new(Comment),
		new(Attachment),
		new(Label),
		new(IssueLabel),
		new(Milestone),
		new(Mirror),
		new(Release),
		new(LoginSource),
		new(Webhook),
		new(UpdateTask),
		new(HookTask),
		new(Team),
		new(OrgUser),
		new(TeamUser),
		new(TeamRepo),
		new(Notice),
		new(EmailAddress),
		new(Notification),
		new(IssueUser),
		new(LFSMetaObject),
		new(TwoFactor),
	)
>>>>>>> bb5a6b7a

	gonicNames := []string{"SSL", "UID"}
	for _, name := range gonicNames {
		core.LintGonicMapper[name] = true
	}
}

// LoadConfigs loads the database settings
func LoadConfigs() {
	sec := setting.Cfg.Section("database")
	DbCfg.Type = sec.Key("DB_TYPE").String()
	switch DbCfg.Type {
	case "sqlite3":
		setting.UseSQLite3 = true
	case "mysql":
		setting.UseMySQL = true
	case "postgres":
		setting.UsePostgreSQL = true
	case "tidb":
		setting.UseTiDB = true
	case "mssql":
		setting.UseMSSQL = true
	}
	DbCfg.Host = sec.Key("HOST").String()
	DbCfg.Name = sec.Key("NAME").String()
	DbCfg.User = sec.Key("USER").String()
	if len(DbCfg.Passwd) == 0 {
		DbCfg.Passwd = sec.Key("PASSWD").String()
	}
	DbCfg.SSLMode = sec.Key("SSL_MODE").String()
	DbCfg.Path = sec.Key("PATH").MustString("data/gitea.db")

	sec = setting.Cfg.Section("indexer")
	setting.Indexer.IssuePath = sec.Key("ISSUE_INDEXER_PATH").MustString("indexers/issues.bleve")
	setting.Indexer.UpdateQueueLength = sec.Key("UPDATE_BUFFER_LEN").MustInt(20)
}

// parsePostgreSQLHostPort parses given input in various forms defined in
// https://www.postgresql.org/docs/current/static/libpq-connect.html#LIBPQ-CONNSTRING
// and returns proper host and port number.
func parsePostgreSQLHostPort(info string) (string, string) {
	host, port := "127.0.0.1", "5432"
	if strings.Contains(info, ":") && !strings.HasSuffix(info, "]") {
		idx := strings.LastIndex(info, ":")
		host = info[:idx]
		port = info[idx+1:]
	} else if len(info) > 0 {
		host = info
	}
	return host, port
}

func parseMSSQLHostPort(info string) (string, string) {
	host, port := "127.0.0.1", "1433"
	if strings.Contains(info, ":") {
		host = strings.Split(info, ":")[0]
		port = strings.Split(info, ":")[1]
	} else if strings.Contains(info, ",") {
		host = strings.Split(info, ",")[0]
		port = strings.TrimSpace(strings.Split(info, ",")[1])
	} else if len(info) > 0 {
		host = info
	}
	return host, port
}

func getEngine() (*xorm.Engine, error) {
	connStr := ""
	var Param = "?"
	if strings.Contains(DbCfg.Name, Param) {
		Param = "&"
	}
	switch DbCfg.Type {
	case "mysql":
		if DbCfg.Host[0] == '/' { // looks like a unix socket
			connStr = fmt.Sprintf("%s:%s@unix(%s)/%s%scharset=utf8&parseTime=true",
				DbCfg.User, DbCfg.Passwd, DbCfg.Host, DbCfg.Name, Param)
		} else {
			connStr = fmt.Sprintf("%s:%s@tcp(%s)/%s%scharset=utf8&parseTime=true",
				DbCfg.User, DbCfg.Passwd, DbCfg.Host, DbCfg.Name, Param)
		}
	case "postgres":
		host, port := parsePostgreSQLHostPort(DbCfg.Host)
		if host[0] == '/' { // looks like a unix socket
			connStr = fmt.Sprintf("postgres://%s:%s@:%s/%s%ssslmode=%s&host=%s",
				url.QueryEscape(DbCfg.User), url.QueryEscape(DbCfg.Passwd), port, DbCfg.Name, Param, DbCfg.SSLMode, host)
		} else {
			connStr = fmt.Sprintf("postgres://%s:%s@%s:%s/%s%ssslmode=%s",
				url.QueryEscape(DbCfg.User), url.QueryEscape(DbCfg.Passwd), host, port, DbCfg.Name, Param, DbCfg.SSLMode)
		}
	case "mssql":
		host, port := parseMSSQLHostPort(DbCfg.Host)
		connStr = fmt.Sprintf("server=%s; port=%s; database=%s; user id=%s; password=%s;", host, port, DbCfg.Name, DbCfg.User, DbCfg.Passwd)
	case "sqlite3":
		if !EnableSQLite3 {
			return nil, errors.New("this binary version does not build support for SQLite3")
		}
		if err := os.MkdirAll(path.Dir(DbCfg.Path), os.ModePerm); err != nil {
			return nil, fmt.Errorf("Fail to create directories: %v", err)
		}
		connStr = "file:" + DbCfg.Path + "?cache=shared&mode=rwc"
	case "tidb":
		if !EnableTiDB {
			return nil, errors.New("this binary version does not build support for TiDB")
		}
		if err := os.MkdirAll(path.Dir(DbCfg.Path), os.ModePerm); err != nil {
			return nil, fmt.Errorf("Fail to create directories: %v", err)
		}
		connStr = "goleveldb://" + DbCfg.Path
	default:
		return nil, fmt.Errorf("Unknown database type: %s", DbCfg.Type)
	}
	return xorm.NewEngine(DbCfg.Type, connStr)
}

// NewTestEngine sets a new test xorm.Engine
func NewTestEngine(x *xorm.Engine) (err error) {
	x, err = getEngine()
	if err != nil {
		return fmt.Errorf("Connect to database: %v", err)
	}

	x.SetMapper(core.GonicMapper{})
	return x.StoreEngine("InnoDB").Sync2(tables...)
}

// SetEngine sets the xorm.Engine
func SetEngine() (err error) {
	x, err = getEngine()
	if err != nil {
		return fmt.Errorf("Fail to connect to database: %v", err)
	}

	x.SetMapper(core.GonicMapper{})

	// WARNING: for serv command, MUST remove the output to os.stdout,
	// so use log file to instead print to stdout.
	logPath := path.Join(setting.LogRootPath, "xorm.log")

	if err := os.MkdirAll(path.Dir(logPath), os.ModePerm); err != nil {
		return fmt.Errorf("Fail to create dir %s: %v", logPath, err)
	}

	f, err := os.Create(logPath)
	if err != nil {
		return fmt.Errorf("Fail to create xorm.log: %v", err)
	}
	x.SetLogger(xorm.NewSimpleLogger(f))
	x.ShowSQL(true)
	return nil
}

// NewEngine initializes a new xorm.Engine
func NewEngine() (err error) {
	if err = SetEngine(); err != nil {
		return err
	}

	if err = x.Ping(); err != nil {
		return err
	}

	if err = migrations.Migrate(x); err != nil {
		return fmt.Errorf("migrate: %v", err)
	}

	if err = x.StoreEngine("InnoDB").Sync2(tables...); err != nil {
		return fmt.Errorf("sync database struct error: %v", err)
	}

	return nil
}

// Statistic contains the database statistics
type Statistic struct {
	Counter struct {
		User, Org, PublicKey,
		Repo, Watch, Star, Action, Access,
		Issue, Comment, Oauth, Follow,
		Mirror, Release, LoginSource, Webhook,
		Milestone, Label, HookTask,
		Team, UpdateTask, Attachment int64
	}
}

// GetStatistic returns the database statistics
func GetStatistic() (stats Statistic) {
	stats.Counter.User = CountUsers()
	stats.Counter.Org = CountOrganizations()
	stats.Counter.PublicKey, _ = x.Count(new(PublicKey))
	stats.Counter.Repo = CountRepositories(true)
	stats.Counter.Watch, _ = x.Count(new(Watch))
	stats.Counter.Star, _ = x.Count(new(Star))
	stats.Counter.Action, _ = x.Count(new(Action))
	stats.Counter.Access, _ = x.Count(new(Access))
	stats.Counter.Issue, _ = x.Count(new(Issue))
	stats.Counter.Comment, _ = x.Count(new(Comment))
	stats.Counter.Oauth = 0
	stats.Counter.Follow, _ = x.Count(new(Follow))
	stats.Counter.Mirror, _ = x.Count(new(Mirror))
	stats.Counter.Release, _ = x.Count(new(Release))
	stats.Counter.LoginSource = CountLoginSources()
	stats.Counter.Webhook, _ = x.Count(new(Webhook))
	stats.Counter.Milestone, _ = x.Count(new(Milestone))
	stats.Counter.Label, _ = x.Count(new(Label))
	stats.Counter.HookTask, _ = x.Count(new(HookTask))
	stats.Counter.Team, _ = x.Count(new(Team))
	stats.Counter.UpdateTask, _ = x.Count(new(UpdateTask))
	stats.Counter.Attachment, _ = x.Count(new(Attachment))
	return
}

// Ping tests if database is alive
func Ping() error {
	return x.Ping()
}

// DumpDatabase dumps all data from database according the special database SQL syntax to file system.
func DumpDatabase(filePath string, dbType string) error {
	var tbs []*core.Table
	for _, t := range tables {
		tbs = append(tbs, x.TableInfo(t).Table)
	}
	if len(dbType) > 0 {
		return x.DumpTablesToFile(tbs, filePath, core.DbType(dbType))
	}
	return x.DumpTablesToFile(tbs, filePath)
}<|MERGE_RESOLUTION|>--- conflicted
+++ resolved
@@ -71,18 +71,6 @@
 
 func init() {
 	tables = append(tables,
-<<<<<<< HEAD
-		new(User), new(PublicKey), new(AccessToken),
-		new(Repository), new(DeployKey), new(Collaboration), new(Access), new(Upload),
-		new(Watch), new(Star), new(Follow), new(Action),
-		new(Issue), new(PullRequest), new(Comment), new(Attachment), new(IssueUser),
-		new(Label), new(IssueLabel), new(Milestone),
-		new(Mirror), new(Release), new(LoginSource), new(Webhook),
-		new(UpdateTask), new(HookTask),
-		new(Team), new(OrgUser), new(TeamUser), new(TeamRepo),
-		new(Notice), new(EmailAddress),
-		new(Hashtag))
-=======
 		new(User),
 		new(PublicKey),
 		new(AccessToken),
@@ -118,8 +106,8 @@
 		new(IssueUser),
 		new(LFSMetaObject),
 		new(TwoFactor),
+		new(Hashtag),
 	)
->>>>>>> bb5a6b7a
 
 	gonicNames := []string{"SSL", "UID"}
 	for _, name := range gonicNames {
