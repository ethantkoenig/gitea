--- conflicted
+++ resolved
@@ -58,8 +58,6 @@
 	}
 	testSuccess([]int64{1, 2, 3}, []int64{})
 	testSuccess([]int64{1, 2, 3}, []int64{NonexistentID})
-<<<<<<< HEAD
-=======
 }
 
 func TestGetParticipantsByIssueID(t *testing.T) {
@@ -85,5 +83,4 @@
 	// Users 3 and 5 made actual comments (see fixtures/comment.yml)
 	checkPartecipants(1, []int{3, 5})
 
->>>>>>> 431b26f6
-}+}
