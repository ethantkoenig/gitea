--- conflicted
+++ resolved
@@ -838,16 +838,6 @@
 	return nil
 }
 
-<<<<<<< HEAD
-func createUpdateHook(repoPath string) error {
-	err := git.SetPostUpdateHook(repoPath,
-	       fmt.Sprintf(tplPostUpdateHook, setting.ScriptType, path.Dir(setting.AppPath), setting.CustomConf))
-	if err != nil {
-	       return err
-	}
-	return git.SetUpdateHook(repoPath,
-		fmt.Sprintf(tplUpdateHook, setting.ScriptType, "\""+setting.AppPath+"\"", setting.CustomConf))
-=======
 // createDelegateHooks creates all the hooks scripts for the repo
 func createDelegateHooks(repoPath string) (err error) {
 	var (
@@ -885,7 +875,6 @@
 	}
 
 	return nil
->>>>>>> c0ea3963
 }
 
 // CleanUpMigrateInfo finishes migrating repository and/or wiki with things that don't need to be done for mirrors.
@@ -2349,7 +2338,6 @@
 	return repos.loadAttributes(x)
 }
 
-<<<<<<< HEAD
 type ScrubSensitiveDataOptions struct {
 	LastCommitID	string
 	CommitMessage	string
@@ -2416,111 +2404,6 @@
 	return nil
 }
 
-//  __      __         __         .__
-// /  \    /  \_____ _/  |_  ____ |  |__
-// \   \/\/   /\__  \\   __\/ ___\|  |  \
-//  \        /  / __ \|  | \  \___|   Y  \
-//   \__/\  /  (____  /__|  \___  >___|  /
-//        \/        \/          \/     \/
-
-// Watch is connection request for receiving repository notification.
-type Watch struct {
-	ID     int64 `xorm:"pk autoincr"`
-	UserID int64 `xorm:"UNIQUE(watch)"`
-	RepoID int64 `xorm:"UNIQUE(watch)"`
-}
-
-func isWatching(e Engine, userID, repoID int64) bool {
-	has, _ := e.Get(&Watch{0, userID, repoID})
-	return has
-}
-
-// IsWatching checks if user has watched given repository.
-func IsWatching(userID, repoID int64) bool {
-	return isWatching(x, userID, repoID)
-}
-
-func watchRepo(e Engine, userID, repoID int64, watch bool) (err error) {
-	if watch {
-		if isWatching(e, userID, repoID) {
-			return nil
-		}
-		if _, err = e.Insert(&Watch{RepoID: repoID, UserID: userID}); err != nil {
-			return err
-		}
-		_, err = e.Exec("UPDATE `repository` SET num_watches = num_watches + 1 WHERE id = ?", repoID)
-	} else {
-		if !isWatching(e, userID, repoID) {
-			return nil
-		}
-		if _, err = e.Delete(&Watch{0, userID, repoID}); err != nil {
-			return err
-		}
-		_, err = e.Exec("UPDATE `repository` SET num_watches = num_watches - 1 WHERE id = ?", repoID)
-	}
-	return err
-}
-
-// WatchRepo watch or unwatch repository.
-func WatchRepo(userID, repoID int64, watch bool) (err error) {
-	return watchRepo(x, userID, repoID, watch)
-}
-
-func getWatchers(e Engine, repoID int64) ([]*Watch, error) {
-	watches := make([]*Watch, 0, 10)
-	return watches, e.Find(&watches, &Watch{RepoID: repoID})
-}
-
-// GetWatchers returns all watchers of given repository.
-func GetWatchers(repoID int64) ([]*Watch, error) {
-	return getWatchers(x, repoID)
-}
-
-// GetWatchers returns range of users watching given repository.
-func (repo *Repository) GetWatchers(page int) ([]*User, error) {
-	users := make([]*User, 0, ItemsPerPage)
-	sess := x.Where("watch.repo_id=?", repo.ID).
-		Join("LEFT", "watch", "`user`.id=`watch`.user_id")
-	if page > 0 {
-		sess = sess.Limit(ItemsPerPage, (page-1)*ItemsPerPage)
-	}
-	return users, sess.Find(&users)
-}
-
-func notifyWatchers(e Engine, act *Action) error {
-	// Add feeds for user self and all watchers.
-	watches, err := getWatchers(e, act.RepoID)
-	if err != nil {
-		return fmt.Errorf("get watchers: %v", err)
-	}
-
-	// Add feed for actioner.
-	act.UserID = act.ActUserID
-	if _, err = e.InsertOne(act); err != nil {
-		return fmt.Errorf("insert new actioner: %v", err)
-	}
-
-	for i := range watches {
-		if act.ActUserID == watches[i].UserID {
-			continue
-		}
-
-		act.ID = 0
-		act.UserID = watches[i].UserID
-		if _, err = e.InsertOne(act); err != nil {
-			return fmt.Errorf("insert new action: %v", err)
-		}
-	}
-	return nil
-}
-
-// NotifyWatchers creates batch of actions for every watcher.
-func NotifyWatchers(act *Action) error {
-	return notifyWatchers(x, act)
-}
-
-=======
->>>>>>> c0ea3963
 // ___________           __
 // \_   _____/__________|  | __
 //  |    __)/  _ \_  __ \  |/ /
