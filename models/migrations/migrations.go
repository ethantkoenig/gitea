--- conflicted
+++ resolved
@@ -92,10 +92,6 @@
 	NewMigration("use new avatar path name for security reason", useNewNameAvatars),
 	// v21 -> v22
 	NewMigration("rewrite authorized_keys file via new format", useNewPublickeyFormat),
-<<<<<<< HEAD
-	// v21 -> v22
-	NewMigration("generate and migrate wiki Git hooks", generateAndMigrateWikiGitHooks),
-=======
 	// v22 -> v23
 	NewMigration("generate and migrate wiki Git hooks", generateAndMigrateWikiGitHooks),
 	// v23 -> v24
@@ -112,7 +108,6 @@
 	NewMigration("add field for repo size", addRepoSize),
 	// v29 -> v30
 	NewMigration("add commit status table", addCommitStatus),
->>>>>>> 431b26f6
 }
 
 // Migrate database to current version
